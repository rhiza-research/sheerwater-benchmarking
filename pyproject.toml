--- conflicted
+++ resolved
@@ -97,12 +97,9 @@
     "plotly>=5.24.1",
     "salientsdk>=0.3.12",
     "dask_deltatable",
-<<<<<<< HEAD
     "minio>=7.2.15",
-=======
     "huggingface_hub",
     "py7zr",
->>>>>>> 5a2a8730
 ]
 readme = "README.md"
 requires-python = ">= 3.12"
