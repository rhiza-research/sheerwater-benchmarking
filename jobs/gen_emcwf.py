--- conflicted
+++ resolved
@@ -1,11 +1,7 @@
 """Re-run and re-cache the ECMWF aggregation and masking pipeline."""
 from itertools import product
 from sheerwater_benchmarking.forecasts.ecmwf_er import (ifs_extended_range_debiased,
-<<<<<<< HEAD
                                                         ifs_extended_range, ecmwf_abc_iri)
-=======
-                                                        ifs_extended_range, ecmwf_abc_wb)
->>>>>>> 94de7c58
 
 
 if __name__ == "__main__":
@@ -71,18 +67,9 @@
 
         for region, mask in product(regions, masks):
             if UPDATE_AGG:
-<<<<<<< HEAD
                 ds = ecmwf_abc_iri(start_time, end_time, variable=var, forecast_type=ft,
                                    grid=grid, agg=time, mask=mask,
                                    remote=True,
                                    remote_config='large_cluster',
                                    remote_name='genevieve2'
-                                   )
-=======
-                ds = ecmwf_abc_wb(start_time, end_time, variable=var, forecast_type=ft,
-                                  grid=grid, agg=time, mask=mask,
-                                  remote=True,
-                                  remote_config='large_cluster',
-                                  remote_name='ecmwf_agg'
-                                  )
->>>>>>> 94de7c58
+                                   )