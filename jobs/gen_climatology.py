"""Generate land-sea masks for all grids and bases."""
from itertools import product
<<<<<<< HEAD
from sheerwater_benchmarking.climatology import (climatology_raw, climatology_rolling_raw, climatology_agg)
from sheerwater_benchmarking.baselines.climatology import (climatology_rolling_agg, climatology_forecast)
=======
from sheerwater_benchmarking.climatology import (climatology_raw, climatology_rolling_raw)
from sheerwater_benchmarking.baselines.climatology import (climatology_rolling_agg, climatology_timeseries)
>>>>>>> 56b4a05a


vars = ["tmp2m", "precip"]
grids = ["global0_25", "global1_5"]
aggs = [7, 14]

start_time = "1979-01-01"
end_time = "2025-01-01"
forecast_start_time = "2015-05-14"
forecast_end_time = "2023-06-30"
prob_types = ["deterministic", "probabilistic"]
# 30 years after the start time
rolling_start_time = "2009-01-01"
clim_years = 30

first_year = 1986
last_year = 2015

UPDATE_CLIM = False
UPDATE_CLIM_ROLLING = False
UPDATE_CLIM_FCST = True
UPDATE_CLIM_FCST_ROLLING = False

for var, grid in product(vars, grids):
    # Update standard 30-year climatology
    if UPDATE_CLIM:
        ds = climatology_raw(var, first_year, last_year, grid=grid,
                             remote=True, remote_config={
                                 'n_workers': 10,
                                 'idle_timeout': '240 minutes',
                                 'name': 'genevieve'
                             },
                             recompute=True, force_overwrite=True)

    if UPDATE_CLIM_ROLLING:
        ds = climatology_rolling_raw(rolling_start_time, end_time, variable=var, clim_years=clim_years, grid=grid,
                                     remote=True, remote_config={
                                         'n_workers': 10,
                                         'idle_timeout': '240 minutes',
                                         'name': 'genevieve'
                                     },
                                     recompute=True, force_overwrite=True)

    for agg in aggs:
        if UPDATE_CLIM_FCST:
            for prob_type in prob_types:
<<<<<<< HEAD
                ds = climatology_forecast(forecast_start_time, forecast_end_time, variable=var,
=======
                ds = climatology_timeseries(forecast_start_time, forecast_end_time, variable=var,
>>>>>>> 56b4a05a
                                          first_year=first_year, last_year=last_year,
                                          prob_type=prob_type,
                                          grid=grid, agg=agg,
                                          recompute=True, force_overwrite=True,
                                          remote=True, remote_config={
                                              'n_workers': 10,
                                              'idle_timeout': '240 minutes',
                                              'name': 'genevieve'
                                          },
                                          )
        if UPDATE_CLIM_FCST_ROLLING:
            ds = climatology_rolling_agg(rolling_start_time, end_time, variable=var,
                                         clim_years=clim_years,
                                         grid=grid, agg=agg,
                                         recompute=True, force_overwrite=True,
                                         remote=True,
                                         remote_config={
                                             'name': 'genevieve2',
                                             'n_workers': 10,
                                             'idle_timeout': '240 minutes'
                                         })<|MERGE_RESOLUTION|>--- conflicted
+++ resolved
@@ -1,12 +1,7 @@
 """Generate land-sea masks for all grids and bases."""
 from itertools import product
-<<<<<<< HEAD
-from sheerwater_benchmarking.climatology import (climatology_raw, climatology_rolling_raw, climatology_agg)
-from sheerwater_benchmarking.baselines.climatology import (climatology_rolling_agg, climatology_forecast)
-=======
 from sheerwater_benchmarking.climatology import (climatology_raw, climatology_rolling_raw)
 from sheerwater_benchmarking.baselines.climatology import (climatology_rolling_agg, climatology_timeseries)
->>>>>>> 56b4a05a
 
 
 vars = ["tmp2m", "precip"]
@@ -53,11 +48,7 @@
     for agg in aggs:
         if UPDATE_CLIM_FCST:
             for prob_type in prob_types:
-<<<<<<< HEAD
-                ds = climatology_forecast(forecast_start_time, forecast_end_time, variable=var,
-=======
                 ds = climatology_timeseries(forecast_start_time, forecast_end_time, variable=var,
->>>>>>> 56b4a05a
                                           first_year=first_year, last_year=last_year,
                                           prob_type=prob_type,
                                           grid=grid, agg=agg,
