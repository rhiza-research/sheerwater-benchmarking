--- conflicted
+++ resolved
@@ -168,7 +168,6 @@
     return ds
 
 
-<<<<<<< HEAD
 # @dask_remote
 # @cacheable(data_type='array',
 #            timeseries='forecast_date',
@@ -204,7 +203,4 @@
 #     return ds
 
 
-__all__ = ['climatology', 'climatology_standard_30yr', 'climatology_rolling']
-=======
-__all__ = ['climatology', 'climatology_standard_30yr', 'climatology_rolling', 'climatology_agg']
->>>>>>> 56b4a05a
+__all__ = ['climatology', 'climatology_standard_30yr', 'climatology_rolling', 'climatology_agg']