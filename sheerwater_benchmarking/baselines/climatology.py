--- conflicted
+++ resolved
@@ -5,14 +5,8 @@
 import xarray as xr
 import dask
 
-<<<<<<< HEAD
-from sheerwater_benchmarking.climatology import (climatology_rolling_raw, climatology_raw,
-                                                 climatology_agg)
-from sheerwater_benchmarking.reanalysis import era5_rolled
-=======
 from sheerwater_benchmarking.climatology import (climatology_rolling_raw,
                                                  climatology_agg)
->>>>>>> 56b4a05a
 from sheerwater_benchmarking.utils import (dask_remote, cacheable, roll_and_agg,
                                            get_dates, apply_mask, clip_region)
 
@@ -55,13 +49,8 @@
            cache=False,
            cache_args=['variable', 'first_year', 'last_year', 'prob_type', 'agg', 'grid'],
            chunking={"lat": 721, "lon": 1441, "time": 30})
-<<<<<<< HEAD
-def climatology_forecast(start_time, end_time, variable, first_year=1986, last_year=2015,
-                         prob_type='deterministic', agg=14, grid="global1_5"):
-=======
 def climatology_timeseries(start_time, end_time, variable, first_year=1986, last_year=2015,
                            prob_type='deterministic', agg=14, grid="global1_5"):
->>>>>>> 56b4a05a
     """Generates a forecast timeseries of climatology.
 
     Args:
@@ -117,13 +106,8 @@
     # Get daily data
     new_start = datetime.strftime(dateparser.parse(start_time)+timedelta(days=time_shift), "%Y-%m-%d")
     new_end = datetime.strftime(dateparser.parse(end_time)+timedelta(days=time_shift), "%Y-%m-%d")
-<<<<<<< HEAD
-    ds = climatology_forecast(new_start, new_end, variable, first_year=1986, last_year=2015,
-                              prob_type=prob_type, agg=agg, grid=grid)
-=======
     ds = climatology_timeseries(new_start, new_end, variable, first_year=1986, last_year=2015,
                                 prob_type=prob_type, agg=agg, grid=grid)
->>>>>>> 56b4a05a
     ds = ds.assign_coords(time=ds['time']-np.timedelta64(time_shift, 'D'))
 
     if prob_type == 'deterministic':
