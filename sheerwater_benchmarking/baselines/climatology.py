"""A climatology baseline forecast for benchmarking."""
import dateparser
from datetime import datetime
from dateutil.relativedelta import relativedelta
import numpy as np
import pandas as pd
import xarray as xr
import dask
from functools import partial
from sheerwater_benchmarking.reanalysis import era5_daily, era5_rolled
from sheerwater_benchmarking.utils import (dask_remote, cacheable, get_dates,
                                           apply_mask, clip_region, pad_with_leapdays, add_dayofyear)
from sheerwater_benchmarking.tasks import spw_rainy_onset, spw_precip_preprocess


@dask_remote
@cacheable(data_type='array',
           cache_args=['first_year', 'last_year', 'agg_days', 'grid'],
           chunking={"lat": 721, "lon": 1440, "dayofyear": 30},
           auto_rechunk=False)
def seeps_dry_fraction(first_year=1985, last_year=2014, agg_days=7, grid='global1_5'):
    """Compute the climatology of the ERA5 data. Years are inclusive."""
    start_time = f"{first_year}-01-01"
    end_time = f"{last_year}-12-31"

    # Get the rolled era5 data
    ds = era5_rolled(start_time, end_time, variable='precip', agg_days=agg_days, grid=grid)

    # Add day of year as a coordinate
    ds = add_dayofyear(ds)
    ds = pad_with_leapdays(ds)

    ds['is_dry'] = ds['precip'] < 0.25
    ds = ds.groupby('dayofyear').mean(dim='time')
    ds = ds.drop_vars(['precip'])
    ds = ds.rename({
        'is_dry': 'dry_fraction',
    })

    # Convert to true day of year
    ds['dayofyear'] = ds.dayofyear.dt.dayofyear

    return ds


@dask_remote
@cacheable(data_type='array',
           cache_args=['first_year', 'last_year', 'agg_days', 'grid'],
           chunking={"lat": 721, "lon": 1440, "dayofyear": 30},
           auto_rechunk=False)
def seeps_wet_threshold(first_year=1985, last_year=2014, agg_days=7, grid='global1_5'):
    """Compute the climatology of the ERA5 data. Years are inclusive."""
    start_time = f"{first_year}-01-01"
    end_time = f"{last_year}-12-31"

    # Get the rolled era5 data
    ds = era5_rolled(start_time, end_time, variable='precip', agg_days=agg_days, grid=grid)

    # Add day of year as a coordinate
    ds = add_dayofyear(ds)
    ds = pad_with_leapdays(ds)

    ds = ds.groupby('dayofyear').quantile(2/3, method='nearest', dim='time')

    ds = ds.rename({
        'precip': 'wet_threshold',
    })

    # Convert to true day of year
    ds['dayofyear'] = ds.dayofyear.dt.dayofyear

    return ds


@dask_remote
@cacheable(data_type='array',
           cache_args=['variable', 'first_year', 'last_year', 'grid'],
           chunking={"lat": 721, "lon": 1440, "dayofyear": 30},
           auto_rechunk=False)
def climatology_raw(variable, first_year=1985, last_year=2014, grid='global1_5'):
    """Compute the climatology of the ERA5 data. Years are inclusive."""
    start_time = f"{first_year}-01-01"
    end_time = f"{last_year}-12-31"

    # Get single day, masked data between start and end years
    ds = era5_daily(start_time, end_time, variable=variable, grid=grid)

    # Add day of year as a coordinate
    ds = add_dayofyear(ds)
    ds = pad_with_leapdays(ds)

    # Take average over the period to produce climatology that includes leap years
    ds = ds.groupby('dayofyear').mean(dim='time')

    return ds


@dask_remote
@cacheable(data_type='array',
           cache=True,
           cache_args=['variable', 'first_year', 'last_year', 'prob_type', 'agg_days', 'grid'],
           chunking={"lat": 121, "lon": 240, "dayofyear": 1000, "member": 1},
           chunk_by_arg={
               'grid': {
                   'global0_25': {"lat": 721, "lon": 1440, 'dayofyear': 30, 'member': 1}
               }
           },
           auto_rechunk=False)
def climatology_agg_raw(variable, first_year=1985, last_year=2014,
                        prob_type='deterministic', agg_days=7, grid="global1_5"):
    """Generates aggregated climatology."""
    start_time = f"{first_year}-01-01"
    end_time = f"{last_year}-12-31"
    ds = era5_rolled(start_time, end_time, variable=variable, agg_days=agg_days, grid=grid)

    # Add day of year as a coordinate
    ds = add_dayofyear(ds)
    ds = pad_with_leapdays(ds)

    # Take average over the period to produce climatology
    if prob_type == 'deterministic':
        return ds.groupby('dayofyear').mean(dim='time')
    elif prob_type == 'probabilistic':
        # Otherwise, get ensemble members sampled from climatology
        def sample_members(sub_ds, members=30):
            doy = sub_ds.dayofyear.values[0]
            ind = np.random.randint(0, len(sub_ds.time.values), size=(members,))
            sub = sub_ds.isel(time=ind)
            sub = sub.assign_coords(time=np.arange(members)).rename({'time': 'member'})
            sub = sub.assign_coords(dayofyear=doy)
            return sub

        doys = []
        for doy in np.unique(ds.dayofyear.values):
            doys.append(
                sample_members(ds.isel(time=(ds.dayofyear.values == doy))))
        ds = xr.concat(doys, dim='dayofyear')
        ds = ds.chunk(member=1)
        return ds
    else:
        raise ValueError(f"Unsupported prob_type: {prob_type}")


@dask_remote
@cacheable(data_type='array',
           timeseries='time',
           cache_args=['variable', 'clim_years', 'agg_days', 'grid'],
           chunking={"lat": 121, "lon": 240, "time": 1000},
           chunk_by_arg={
               'grid': {
                   'global0_25': {"lat": 721, "lon": 1440, 'time': 30}
               }
           },
           cache=True)
def climatology_rolling_agg(start_time, end_time, variable, clim_years=30, agg_days=7, grid="global1_5"):
    """Compute a rolling {clim_years}-yr climatology of the ERA5 data.

    Args:
        start_time: First time of the forecast period.
        end_time: Last time of the forecast period.
        variable: Variable to compute climatology for.
        clim_years: Number of years to compute climatology over.
        agg_days (int): Aggregation period in days.
        grid: Grid resolution of the data.
    """
    #  Get reanalysis data for the appropriate look back period
    # We need data from clim_years before the start_time until 1 year before the end_time
    # as this climatology excludes the most recent year for use in operational forecasting
    new_start = (dateparser.parse(start_time) - relativedelta(years=clim_years)).strftime("%Y-%m-%d")
    new_end = (dateparser.parse(end_time) - relativedelta(years=1)).strftime("%Y-%m-%d")

    # Get ERA5 data, and ignore cache validation if start_time is earlier than the cache
    ds = era5_rolled(new_start, new_end, variable=variable, agg_days=agg_days, grid=grid)
    ds = add_dayofyear(ds)
    ds = pad_with_leapdays(ds)

    def doy_rolling(sub_ds, years):
        return sub_ds.rolling(time=years, min_periods=years, center=False).mean()

    # Rechunk the data to have a single time chunk for efficient rolling
    ds = ds.chunk(time=1)
    ds = ds.groupby('dayofyear').map(doy_rolling, years=clim_years)
    ds = ds.dropna('time', how='all')
    ds = ds.drop('dayofyear')
    return ds


@dask_remote
@cacheable(data_type='array',
           timeseries='time',
           cache_args=['variable', 'agg_days', 'grid'],
           chunking={"lat": 300, "lon": 300, "time": 366})
def _era5_rolled_for_clim(start_time, end_time, variable, agg_days=7, grid="global1_5"):
    """Aggregates the hourly ERA5 data into daily data and rolls.

    Args:
        start_time (str): The start date to fetch data for.
        end_time (str): The end date to fetch.
        variable (str): The weather variable to fetch.
        agg_days (int): The aggregation period to use, in days
        grid (str): The grid resolution to fetch the data at. One of:
            - global1_5: 1.5 degree global grid
            - global0_25: 0.25 degree global grid
    """
    # Get single day, masked data between start and end years
    ds = era5_rolled(start_time, end_time, variable=variable, agg_days=agg_days, grid=grid)

    # Add day of year as a coordinate
    ds = add_dayofyear(ds)
    ds = pad_with_leapdays(ds)
    ds = ds.assign_coords(year=ds.time.dt.year)
    ds = ds.chunk({'lat': 300, 'lon': 300, 'time': 366})
    return ds


@dask_remote
@cacheable(data_type='array',
           cache_args=['variable', 'first_year', 'last_year', 'agg_days', 'grid'],
           chunking={"lat": 121, "lon": 240, "dayofyear": 366},
           cache=True,
           chunk_by_arg={
               'grid': {
                   'global0_25': {"lat": 721, "lon": 1440, 'dayofyear': 30}
               }
           },
           auto_rechunk=False)
def climatology_linear_weights(variable, first_year=1985, last_year=2014, agg_days=7, grid='global1_5'):
    """Fit the climatological trend for a specific day of year.

    Args:
        variable: Variable to compute climatology for.
        first_year: First year of the climatology.
        last_year: Last year of the climatology.
        agg_days: Aggregation period in days.
        grid: Grid resolution of the data.
    """
    start_time = f"{first_year}-01-01"
    end_time = f"{last_year}-12-31"

    # Get single day, masked data between start and end years
    ds = _era5_rolled_for_clim(start_time, end_time, variable=variable, agg_days=agg_days, grid=grid)

    def fit_trend(sub_ds):
        return sub_ds.swap_dims({"time": "year"}).polyfit(dim='year', deg=1)
    # Fit the trend for each day of the year
    ds = ds.groupby('dayofyear').map(fit_trend)
    return ds


@dask_remote
@cacheable(data_type='array',
           timeseries='time',
           cache=False,
           cache_args=['variable', 'first_year', 'last_year', 'trend', 'prob_type', 'agg_days', 'grid'],
           chunking={"lat": 121, "lon": 240, "time": 1000},
           chunk_by_arg={
               'grid': {
                   'global0_25': {"lat": 721, "lon": 1440, 'time': 30}
               }
           })
def climatology_rolled(start_time, end_time, variable, first_year=1985, last_year=2014,
                       trend=False, prob_type='deterministic', agg_days=7, grid="global1_5"):
    """Generates a forecast timeseries of climatology.

    Args:
        start_time (str): The start time of the timeseries forecast.
        end_time (str): The end time of the timeseries forecast.
        variable (str): The weather variable to fetch.
        first_year (int): The first year to use for the climatology.
        last_year (int): The last year to use for the climatology.
        trend (bool): Whether to include a trend in the forecast.
        prob_type (str): The type of forecast to generate.
        agg_days (int): The aggregation period to use, in days
        grid (str): The grid to produce the forecast on.
    """
    # Create a target date dataset
    target_dates = get_dates(start_time, end_time, stride='day', return_string=False)
    time_ds = xr.Dataset({'time': target_dates})
    time_ds = add_dayofyear(time_ds)

    if trend:
        if prob_type == 'probabilistic':
            raise NotImplementedError("Probabilistic trend forecasts are not supported.")

        time_ds = time_ds.assign_coords(year=time_ds['time'].dt.year)
        coeff = climatology_linear_weights(variable, first_year=first_year, last_year=last_year,
                                           agg_days=agg_days, grid=grid)
        with dask.config.set(**{'array.slicing.split_large_chunks': True}):
            coeff = coeff.sel(dayofyear=time_ds.dayofyear)
            coeff = coeff.drop('dayofyear')

        def linear_fit(coeff):
            """Compute the linear fit y = a * year + b for the given coefficients."""
            est = coeff[f"{variable}_polyfit_coefficients"].sel(degree=1) * coeff["year"].astype("float") \
                + coeff[f"{variable}_polyfit_coefficients"].sel(degree=0)
            est = est.to_dataset(name=variable)
            if variable == 'precip':
                est = np.maximum(est, 0)
            return est
        ds = linear_fit(coeff)
        ds = ds.drop('year')
    else:
        # Get climatology on the corresponding global grid
        ds = climatology_agg_raw(variable, first_year=first_year, last_year=last_year,
                                 prob_type=prob_type, agg_days=agg_days, grid=grid)
        # Select the climatology data for the target dates, and split large chunks
        with dask.config.set(**{'array.slicing.split_large_chunks': True}):
            ds = ds.sel(dayofyear=time_ds.dayofyear)
            ds = ds.drop('dayofyear')
    return ds


<<<<<<< HEAD
@dask_remote
@cacheable(data_type='array',
           timeseries='time',
           cache=False,
           cache_args=['variable', 'first_year', 'last_year', 'lead', 'prob_type', 'grid', 'mask', 'region'])
def climatology_forecast(start_time, end_time, variable, lead, first_year=1985, last_year=2014,
                         trend=False, prob_type='deterministic', grid='global0_25', mask='lsm', region='global'):
    """Standard format forecast data for climatology forecast."""
    lead_params = {
        "daily": 1,
        "weekly": 7,
        "week1": 7,
        "week2": 7,
        "week3": 7,
        "week4": 7,
        "week5": 7,
        "week6": 7,
        "biweekly": 14,
        "weeks12": 14,
        "weeks23": 14,
        "weeks34": 14,
        "weeks45": 14,
        "weeks56": 14,
        "monthly": 30,
        "month1": 30,
        "month2": 30,
        "month3": 30,
    }
=======
def _process_lead(variable, lead):
    """Helper function for interpreting lead for climatology forecasts."""
    lead_params = {}
    for i in range(1, 366):
        lead_params[f"day{i}"] = 1
    if variable != 'rainy_onset':
        for i in range(1, 7):
            lead_params[f"week{i}"] = 7
        for le in ['weeks12', 'weeks23', 'weeks34', 'weeks45', 'weeks56']:
            lead_params[le] = 14
>>>>>>> 744ab460

    agg_days = lead_params.get(lead, None)
    if agg_days is None:
        raise NotImplementedError(f"Lead {lead} not implemented for climatology.")
    return agg_days


@dask_remote
def climatology_spw(start_time, end_time, first_year=1985, last_year=2014, trend=False,
                    prob_type='probabilistic', prob_threshold=0.2,
                    drought_condition=False,
                    onset_group=['ea_rainy_season', 'year'], aggregate_group=None,
                    grid='global1_5', mask='lsm', region="global"):
    """Climatology SPW forecast."""
    prob_label = prob_type if prob_type == 'deterministic' else 'ensemble'
    fn = partial(climatology_rolled, start_time, end_time, variable='precip',
                 first_year=first_year, last_year=last_year,
                 trend=trend, prob_type=prob_type, grid=grid)
    roll_days = [8, 11] if not drought_condition else [8, 11, 11]
    shift_days = [0, 0] if not drought_condition else [0, 0, 11]
    data = spw_precip_preprocess(fn, agg_days=roll_days, shift_days=shift_days,
                                 mask=mask, region=region, grid=grid)

    (prob_dim, prob_threshold) = ('member', prob_threshold) if prob_type == 'probabilistic' else (None, None)
    ds = spw_rainy_onset(data,
                         onset_group=onset_group, aggregate_group=aggregate_group,
                         time_dim='time',
                         prob_type=prob_label, prob_dim=prob_dim, prob_threshold=prob_threshold,
                         drought_condition=drought_condition,
                         mask=mask, region=region, grid=grid)
    return ds


@dask_remote
def _climatology_unified(start_time, end_time, variable, lead,
                         first_year=1985, last_year=2014, trend=False,
                         prob_type='deterministic',
                         grid='global0_25', mask='lsm', region='global'):
    """Standard format forecast data for climatology forecast."""
    agg_days = _process_lead(variable, lead)
    # Get daily data
    if variable == 'rainy_onset' or variable == 'rainy_onset_no_drought':
        drought_condition = variable == 'rainy_onset_no_drought'
        ds = climatology_spw(start_time, end_time, first_year=first_year, last_year=last_year,
                             trend=trend,
                             prob_type=prob_type, prob_threshold=0.2,
                             onset_group=['ea_rainy_season', 'year'], aggregate_group=None,
                             drought_condition=drought_condition,
                             grid=grid, mask=mask, region=region)
        # Rainy onset is sparse, so we need to set the sparse attribute
        ds = ds.assign_attrs(sparse=True)
    else:
        ds = climatology_rolled(start_time, end_time, variable,
                                first_year=first_year, last_year=last_year,
                                trend=trend,
                                prob_type=prob_type,
                                agg_days=agg_days, grid=grid)
        # Apply masking and clip to region
        ds = apply_mask(ds, mask, grid=grid)
        ds = clip_region(ds, region=region)

    if prob_type == 'deterministic':
        ds = ds.assign_attrs(prob_type="deterministic")
    else:
        ds = ds.assign_attrs(prob_type="ensemble")
    return ds


@dask_remote
@cacheable(data_type='array',
           timeseries='time',
           cache=False,
           cache_args=['variable', 'lead', 'prob_type', 'grid', 'mask', 'region'])
def climatology_2015(start_time, end_time, variable, lead, prob_type='deterministic',
                     grid='global0_25', mask='lsm', region='global'):
    """Standard format forecast data for climatology forecast."""
    return _climatology_unified(start_time, end_time, variable, lead, first_year=1985, last_year=2014,
                                trend=False, prob_type=prob_type, grid=grid, mask=mask, region=region)


@dask_remote
@cacheable(data_type='array',
           timeseries='time',
           cache=False,
           cache_args=['variable', 'lead', 'prob_type', 'grid', 'mask', 'region'])
def climatology_2020(start_time, end_time, variable, lead, prob_type='deterministic',
                     grid='global0_25', mask='lsm', region='global'):
    """Standard format forecast data for climatology forecast."""
    return _climatology_unified(start_time, end_time, variable, lead, first_year=1990, last_year=2019,
                                trend=False, prob_type=prob_type, grid=grid, mask=mask, region=region)


@dask_remote
@cacheable(data_type='array',
           timeseries='time',
           cache=False,
           cache_args=['variable', 'lead', 'prob_type', 'grid', 'mask', 'region'])
def climatology_trend_2015(start_time, end_time, variable, lead, prob_type='deterministic',
                           grid='global0_25', mask='lsm', region='global'):
    """Standard format forecast data for climatology forecast."""
    return _climatology_unified(start_time, end_time, variable, lead, first_year=1985, last_year=2014,
                                trend=True, prob_type=prob_type, grid=grid, mask=mask, region=region)


@dask_remote
@cacheable(data_type='array',
           timeseries='time',
           cache=False,
           cache_args=['variable', 'lead', 'prob_type', 'grid', 'mask', 'region'])
def climatology_rolling(start_time, end_time, variable, lead, prob_type='deterministic',
                        grid='global0_25', mask='lsm', region='global'):
    """Standard format forecast data for climatology forecast."""
    lead_params = {
        "daily": 1,
        "weekly": 7,
        "week1": 7,
        "week2": 7,
        "week3": 7,
        "week4": 7,
        "week5": 7,
        "week6": 7,
        "biweekly": 14,
        "weeks12": 14,
        "weeks23": 14,
        "weeks34": 14,
        "weeks45": 14,
        "weeks56": 14,
        "monthly": 30,
        "month1": 30,
        "month2": 30,
        "month3": 30,
    }

    agg_days = lead_params.get(lead, None)
    if agg_days is None:
        raise NotImplementedError(f"Lead {lead} not implemented for rolling climatology.")

    if prob_type != 'deterministic':
        raise NotImplementedError("Only deterministic forecasts are available for rolling climatology.")

    # Get daily data
    start_dt = dateparser.parse(start_time)
    start_dt -= relativedelta(years=1)  # exclude the most recent year for operational forecasting (handles leap year)
    new_start = datetime.strftime(start_dt, "%Y-%m-%d")

    end_dt = dateparser.parse(end_time)
    end_dt -= relativedelta(years=1)  # exclude the most recent year for operational forecasting (handles leap year)
    new_end = datetime.strftime(end_dt, "%Y-%m-%d")

    ds = climatology_rolling_agg(new_start, new_end, variable, clim_years=30, agg_days=agg_days, grid=grid)

    # Undo yearly time shifting
    times = [x + pd.DateOffset(years=1) for x in ds.time.values]
    ds = ds.assign_coords(time=times)

    # Handle duplicate values due to leap years
    # TODO: handle this in a more general way
    ds = ds.drop_duplicates(dim='time')

    ds = ds.assign_attrs(prob_type="deterministic")

    # Apply masking
    ds = apply_mask(ds, mask, var=variable, grid=grid)
    # Clip to specified region
    ds = clip_region(ds, region=region)
    return ds<|MERGE_RESOLUTION|>--- conflicted
+++ resolved
@@ -310,36 +310,6 @@
     return ds
 
 
-<<<<<<< HEAD
-@dask_remote
-@cacheable(data_type='array',
-           timeseries='time',
-           cache=False,
-           cache_args=['variable', 'first_year', 'last_year', 'lead', 'prob_type', 'grid', 'mask', 'region'])
-def climatology_forecast(start_time, end_time, variable, lead, first_year=1985, last_year=2014,
-                         trend=False, prob_type='deterministic', grid='global0_25', mask='lsm', region='global'):
-    """Standard format forecast data for climatology forecast."""
-    lead_params = {
-        "daily": 1,
-        "weekly": 7,
-        "week1": 7,
-        "week2": 7,
-        "week3": 7,
-        "week4": 7,
-        "week5": 7,
-        "week6": 7,
-        "biweekly": 14,
-        "weeks12": 14,
-        "weeks23": 14,
-        "weeks34": 14,
-        "weeks45": 14,
-        "weeks56": 14,
-        "monthly": 30,
-        "month1": 30,
-        "month2": 30,
-        "month3": 30,
-    }
-=======
 def _process_lead(variable, lead):
     """Helper function for interpreting lead for climatology forecasts."""
     lead_params = {}
@@ -350,7 +320,6 @@
             lead_params[f"week{i}"] = 7
         for le in ['weeks12', 'weeks23', 'weeks34', 'weeks45', 'weeks56']:
             lead_params[le] = 14
->>>>>>> 744ab460
 
     agg_days = lead_params.get(lead, None)
     if agg_days is None:
