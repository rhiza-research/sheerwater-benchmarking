"""Fetches ERA5 data from the CDS API."""
import dask
import cdsapi
import os
import xarray as xr
import dateparser
import numpy as np
from datetime import datetime, timedelta

from sheerwater_benchmarking.utils import (dask_remote, cacheable,
                                           cdsapi_secret,
                                           get_grid, get_variable,
                                           apply_mask, clip_region, roll_and_agg, lon_base_change,
                                           regrid, get_anomalies)


@cacheable(data_type='array', cache_args=['year', 'variable', 'grid'])
def single_era5(year, variable, grid="global1_5"):
    """Fetches a single year of hourly ERA5 data.

    Args:
        year (str): The year to fetch data for.
        variable (str): The weather variable to fetch.
        grid (str): The grid resolution to fetch the data at. One of:
            - global1_5: 1.5 degree
    """
    variable = get_variable(variable, 'era5')

    times = ['00:00', '01:00', '02:00',
             '03:00', '04:00', '05:00',
             '06:00', '07:00', '08:00',
             '09:00', '10:00', '11:00',
             '12:00', '13:00', '14:00',
             '15:00', '16:00', '17:00',
             '18:00', '19:00', '20:00',
             '21:00', '22:00', '23:00']
    days = [str(i) for i in range(1, 32)]
    months = ["01", "02", "03", "04", "05", "06",
              "07", "08", "09", "10", "11", "12"]

    _, _, grid_size = get_grid(grid)

    url, key = cdsapi_secret()
    c = cdsapi.Client(url=url, key=key)

    os.makedirs('./temp', exist_ok=True)
    path = f"./temp/{variable}.{year}.{grid}.nc"

    print(f"Fetching data {variable} data for year {year}, months {
          months}, days {days}, and times {times} at grid {grid}.")

    c.retrieve('reanalysis-era5-single-levels',
               {
                   'product_type': 'reanalysis',
                   'variable': variable,
                   'year': year,
                   'month': months,
                   'day': days,
                   'time': times,
                   'format': 'netcdf',
                   'grid': [str(grid_size), str(grid_size)],
               },
               path)

    # Read the data and return individual datasets
    ds = xr.open_dataset(path)
    ds = ds.compute()
    os.remove(path)
    return ds


@cacheable(data_type='array',
           cache_args=['year', 'variable', 'grid'],
           chunking={"lat": 121, "lon": 240, "time": 1000})
def single_era5_cleaned(year, variable, grid="global1_5"):
    """Fetches a single year of ERA5 data and cleans it up.

    Handles the two different formats of ERA5 data.
    Has the same interface as single_era5.
    """
    ds = single_era5(year, variable, grid)

    # Handle second data format
    if "valid_time" in ds.coords:
        ds = ds.rename({'valid_time': 'time'})
    if "expver" in ds.coords:
        ds = ds.drop_vars("expver")
    if "number" in ds.coords:
        ds = ds.drop_vars("number")

    return ds


@dask_remote
def era5_cds(start_time, end_time, variable, grid="global1_5"):
    """Aggregate yearly ERA5 data into a single dataset."""
    # Read and combine all the data into an array
    first_year = dateparser.parse(start_time).year
    last_year = dateparser.parse(end_time).year
    years = [str(y) for y in range(first_year, last_year+1)]

    datasets = []
    for year in years:
        ds = dask.delayed(single_era5_cleaned)(
            year, variable, grid, filepath_only=True)
        datasets.append(ds)

    ds = dask.compute(*datasets)
    ds = xr.open_mfdataset(ds,
                           engine='zarr',
                           parallel=True,
                           chunks={'lat': 121, 'lon': 240, 'time': 1000}
                           )
    return ds


@dask_remote
@cacheable(data_type='array',
           cache_args=['variable', 'grid'],
           timeseries='time',
           cache=False)
def era5_raw(start_time, end_time, variable, grid="global0_25"):  # noqa ARG001
    """ERA5 function that returns data from Google ARCO."""
    if grid != 'global0_25':
        raise NotImplementedError("Only ERA5 native 0.25 degree grid is implemented.")

    # Pull the google dataset
    ds = xr.open_zarr('gs://gcp-public-data-arco-era5/ar/full_37-1h-0p25deg-chunk-1.zarr-v3',
                      chunks={'time': 50, 'latitude': 721, 'longitude': 1440})

    # Select the right variable
    var = get_variable(variable, 'era5')
    ds = ds[var].to_dataset()

    # Convert local dataset naming and units
    ds = ds.rename({'latitude': 'lat', 'longitude': 'lon'})
    ds = ds.rename_vars(name_dict={var: variable})

    return ds


@dask_remote
@cacheable(data_type='array',
           timeseries='time',
           cache_args=['variable', 'grid'],
           chunking={"lat": 721, "lon": 1440, "time": 30},
           auto_rechunk=False)
def era5_daily(start_time, end_time, variable, grid="global1_5"):
    """Aggregates the hourly ERA5 data into daily data.

    Args:
        start_time (str): The start date to fetch data for.
        end_time (str): The end date to fetch.
        variable (str): The weather variable to fetch.
        grid (str): The grid resolution to fetch the data at. One of:
            - global1_5: 1.5 degree global grid
            - global0_25: 0.25 degree global grid
    """
    if grid != 'global0_25':
        raise ValueError("Only ERA5 native 0.25 degree grid is implemented.")

    # Read and combine all the data into an array
    ds = era5_raw(start_time, end_time, variable, grid='global0_25')

    # Convert to base180 longitude
    ds = lon_base_change(ds, to_base="base180")

    if variable == 'tmp2m':
        ds[variable] = ds[variable] - 273.15
        ds.attrs.update(units='C')
        ds = ds.resample(time='D').mean(dim='time')
    elif variable == 'precip':
        ds[variable] = ds[variable] * 1000.0
        ds.attrs.update(units='mm')
        ds = ds.resample(time='D').sum(dim='time')
        ds = np.maximum(ds, 0)
    return ds


@dask_remote
@cacheable(data_type='array',
           timeseries='time',
           cache_args=['variable', 'grid'],
           cache_disable_if={'grid': 'global1_5'},
           chunking={"lat": 121, "lon": 240, "time": 1000},
<<<<<<< HEAD
           chunk_modifiers={
=======
           chunk_by_arg={
>>>>>>> d0392471
               'grid': {
                   'global0_25': {"lat": 721, "lon": 1440, 'time': 30}
               }
           },
           auto_rechunk=False)
def era5_daily_regrid(start_time, end_time, variable, grid="global0_25"):
    """ERA5 daily reanalysis with regridding."""
    ds = era5_daily(start_time, end_time, variable, grid='global0_25')
    if grid == 'global0_25':
        return ds
    # Regrid onto appropriate grid
    ds = regrid(ds, grid, base='base180')
    return ds


@dask_remote
@cacheable(data_type='array',
           timeseries='time',
           cache_args=['variable', 'agg', 'grid'],
           chunking={"lat": 121, "lon": 240, "time": 1000},
<<<<<<< HEAD
           chunk_modifiers={
=======
           chunk_by_arg={
>>>>>>> d0392471
               'grid': {
                   'global0_25': {"lat": 721, "lon": 1440, 'time': 30}
               }
           })
def era5_rolled(start_time, end_time, variable, agg=14, grid="global1_5"):
    """Aggregates the hourly ERA5 data into daily data and rolls.

    Args:
        start_time (str): The start date to fetch data for.
        end_time (str): The end date to fetch.
        variable (str): The weather variable to fetch.
        agg (str): The aggregation period to use, in days
        grid (str): The grid resolution to fetch the data at. One of:
            - global1_5: 1.5 degree global grid
            - global0_25: 0.25 degree global grid
    """
    # Read and combine all the data into an array
    ds = era5_daily_regrid(start_time, end_time, variable, grid=grid)
    agg_fn = "sum" if variable == "precip" else "mean"
    ds = roll_and_agg(ds, agg=agg, agg_col="time", agg_fn=agg_fn)

    return ds


@dask_remote
@cacheable(data_type='array',
           timeseries='time',
           cache=True,
           cache_args=['variable', 'agg', 'anom', 'clim_params', 'grid', 'mask', 'region'],
           chunking={"lat": 121, "lon": 240, "time": 1000},
<<<<<<< HEAD
           chunk_modifiers={
=======
           chunk_by_arg={
>>>>>>> d0392471
               'grid': {
                   'global0_25': {"lat": 721, "lon": 1440, 'time': 30}
               }
           },
           auto_rechunk=False)
def era5_agg(start_time, end_time, variable, agg=14,
             anom=False, clim_params={'first_year': 1991, 'last_year': 2020},
             grid="global1_5", mask="lsm", region='global'):
    """Fetches ground truth data from ERA5 and applies aggregation and masking.

    Specialized function for the ABC model.

    Args:
        start_time (str): The start date to fetch data for.
        end_time (str): The end date to fetch.
        variable (str): The weather variable to fetch.
        agg (str): The aggregation period to use, in days
        anom (bool): Whether to return the climatological anomaly
        clim_params (dict): Parameters for the climatology anomaly calculation,
            passed directly to climatology function. If anom is False,
            these parameters are ignored.
        grid (str): The grid resolution to fetch the data at. One of:
            - global1_5: 1.5 degree global grid
        mask (str): The mask to apply to the data. One of:
            - lsm: Land-sea mask
            - None: No mask
        region (str): The region to clip the data to. One of:
            - global: Global region
            - africa: Africa region
    """
    # Get ERA5 on the corresponding global grid
    ds = era5_rolled(start_time, end_time, variable, agg=agg, grid=grid)

    if anom:
        # Import here to avoid circular dependency
        from sheerwater_benchmarking.climatology import climatology_raw
        # Get the climatology on the same grid
        clim = climatology_raw(variable, **clim_params, grid=grid)
        # Get the anomalies
        ds = get_anomalies(ds, clim, var=variable)

    # Apply masking
    ds = apply_mask(ds, mask, var=variable, grid=grid)
    # Clip to specified region
    ds = clip_region(ds, region=region)
    return ds


@dask_remote
@cacheable(data_type='array',
           timeseries='time',
           cache=False,
           cache_args=['variable', 'lead', 'grid', 'mask', 'region'])
def era5(start_time, end_time, variable, lead, grid='global0_25', mask='lsm', region='global'):
    """Standard format task data for ERA5 Reanalysis.

    Args:
        start_time (str): The start date to fetch data for.
        end_time (str): The end date to fetch.
        variable (str): The weather variable to fetch.
        lead (str): The lead time of the forecast.
        grid (str): The grid resolution to fetch the data at.
        mask (str): The mask to apply to the data.
        region (str): The region to clip the data to.
    """
    leads_param = {
        "week1": (7, 0),
        "week2": (7, 7),
        "week3": (7, 14),
        "week4": (7, 21),
        "week5": (7, 28),
        "week6": (7, 36),
        "weeks12": (14, 0),
        "weeks23": (14, 7),
        "weeks34": (14, 14),
        "weeks45": (14, 21),
        "weeks56": (14, 28),
    }

    agg, time_shift = leads_param.get(lead)

    # Get daily data
    new_start = datetime.strftime(dateparser.parse(start_time)+timedelta(days=time_shift), "%Y-%m-%d")
    new_end = datetime.strftime(dateparser.parse(end_time)+timedelta(days=time_shift), "%Y-%m-%d")
    ds = era5_rolled(new_start, new_end, variable, agg=agg, grid=grid)
    ds = ds.assign_coords(time=ds['time']-np.timedelta64(time_shift, 'D'))

    # Apply masking
    ds = apply_mask(ds, mask, var=variable, grid=grid)
    # Clip to specified region
    ds = clip_region(ds, region=region)
    return ds<|MERGE_RESOLUTION|>--- conflicted
+++ resolved
@@ -183,11 +183,7 @@
            cache_args=['variable', 'grid'],
            cache_disable_if={'grid': 'global1_5'},
            chunking={"lat": 121, "lon": 240, "time": 1000},
-<<<<<<< HEAD
-           chunk_modifiers={
-=======
            chunk_by_arg={
->>>>>>> d0392471
                'grid': {
                    'global0_25': {"lat": 721, "lon": 1440, 'time': 30}
                }
@@ -208,11 +204,7 @@
            timeseries='time',
            cache_args=['variable', 'agg', 'grid'],
            chunking={"lat": 121, "lon": 240, "time": 1000},
-<<<<<<< HEAD
-           chunk_modifiers={
-=======
            chunk_by_arg={
->>>>>>> d0392471
                'grid': {
                    'global0_25': {"lat": 721, "lon": 1440, 'time': 30}
                }
@@ -243,11 +235,7 @@
            cache=True,
            cache_args=['variable', 'agg', 'anom', 'clim_params', 'grid', 'mask', 'region'],
            chunking={"lat": 121, "lon": 240, "time": 1000},
-<<<<<<< HEAD
-           chunk_modifiers={
-=======
            chunk_by_arg={
->>>>>>> d0392471
                'grid': {
                    'global0_25': {"lat": 721, "lon": 1440, 'time': 30}
                }
