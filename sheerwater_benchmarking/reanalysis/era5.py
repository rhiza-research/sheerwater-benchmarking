--- conflicted
+++ resolved
@@ -9,13 +9,8 @@
 
 from sheerwater_benchmarking.utils import (dask_remote, cacheable,
                                            cdsapi_secret,
-<<<<<<< HEAD
-                                           get_grid, get_global_grid, get_variable,
-                                           apply_mask, roll_and_agg, lon_base_change, get_globe_slice,
-=======
                                            get_grid, clip_region, get_variable,
                                            apply_mask, roll_and_agg, lon_base_change,
->>>>>>> 2453d450
                                            regrid)
 from sheerwater_benchmarking.masks import land_sea_mask
 
@@ -44,7 +39,7 @@
     months = ["01", "02", "03", "04", "05", "06",
               "07", "08", "09", "10", "11", "12"]
 
-    _, _, grid_size, _ = get_grid(grid)
+    _, _, grid_size = get_grid(grid)
 
     url, key = cdsapi_secret()
     c = cdsapi.Client(url=url, key=key)
@@ -124,23 +119,23 @@
 @cacheable(data_type='array',
            cache_args=['variable', 'grid'],
            timeseries='time',
-<<<<<<< HEAD
-           cache_disable_if={'grid': 'global0_25'})
+           cache=False)
 def era5_raw(start_time, end_time, variable, grid="global0_25"):  # noqa ARG001
     """ERA5 function that returns data from Google ARCO."""
-    if "0_25" in grid:
-        # Pull the google dataset
-        ds = xr.open_zarr('gs://gcp-public-data-arco-era5/ar/full_37-1h-0p25deg-chunk-1.zarr-v3',
-                          chunks={'time': 50, 'latitude': 721, 'longitude': 1440})
-
-        # Select the right variable
-        var = get_variable(variable, 'era5')
-        ds = ds[var].to_dataset()
-    # elif "1_5" in grid and False:
-    #     # For now, pull from the cached CDS data
-    #     ds = era5_cds(start_time, end_time, variable, grid=grid)
-    else:
+    if grid != 'global0_25':
         raise NotImplementedError("Only ERA5 native 0.25 degree grid is implemented.")
+
+    # Pull the google dataset
+    ds = xr.open_zarr('gs://gcp-public-data-arco-era5/ar/full_37-1h-0p25deg-chunk-1.zarr-v3',
+                      chunks={'time': 50, 'latitude': 721, 'longitude': 1440})
+
+    # Select the right variable
+    var = get_variable(variable, 'era5')
+    ds = ds[var].to_dataset()
+
+    # Convert local dataset naming and units
+    ds = ds.rename({'latitude': 'lat', 'longitude': 'lon'})
+    ds = ds.rename_vars(name_dict={var: variable})
 
     return ds
 
@@ -161,87 +156,6 @@
         grid (str): The grid resolution to fetch the data at. One of:
             - global1_5: 1.5 degree global grid
             - global0_25: 0.25 degree global grid
-    """
-    if grid != 'global0_25':
-        # Recursively call the function with the global1_5 grid
-        ds = era5_daily(start_time, end_time, variable, grid='global0_25')
-
-        # Regrid the data to the desired grid, on base360 longitudes
-        ds = regrid(ds, grid, base="base360")
-
-        # Manually reset the chunking for this smaller grid
-        # TODO: implement this via a better API
-        if '1_5' in grid:
-            era5_daily.chunking = {"lat": 121, "lon": 240, "time": 1000}
-    else:
-        # Read and combine all the data into an array
-        ds = era5_raw(start_time, end_time, variable, grid='global0_25')
-
-        # Convert hourly data to daily data and then aggregate
-        if 'lat' not in ds.coords:
-            ds = ds.rename({'latitude': 'lat', 'longitude': 'lon'})
-        # Convert local dataset naming and units
-        var = get_variable(variable, 'era5')
-        ds = ds.rename_vars(name_dict={var: variable})
-
-        if variable == 'tmp2m':
-            if ds[variable].units == 'K':
-                ds[variable] = ds[variable] - 273.15
-            ds = ds.resample(time='D').mean(dim='time')
-        elif variable == 'precip':
-            if ds[variable].units == 'm':
-                ds[variable] = ds[variable] * 1000.0
-            ds = ds.resample(time='D').sum(dim='time')
-            ds = np.maximum(ds, 0)
-=======
-           cache=False)
-def era5_raw(start_time, end_time, variable, grid="global0_25"):  # noqa ARG001
-    """ERA5 function that returns data from Google ARCO."""
-    if grid != 'global0_25':
-        raise NotImplementedError("Only ERA5 native 0.25 degree grid is implemented.")
-
-    # Pull the google dataset
-    ds = xr.open_zarr('gs://gcp-public-data-arco-era5/ar/full_37-1h-0p25deg-chunk-1.zarr-v3',
-                      chunks={'time': 50, 'latitude': 721, 'longitude': 1440})
-
-    # Select the right variable
-    var = get_variable(variable, 'era5')
-    ds = ds[var].to_dataset()
-
-    # Convert local dataset naming and units
-    ds = ds.rename({'latitude': 'lat', 'longitude': 'lon'})
-    ds = ds.rename_vars(name_dict={var: variable})
->>>>>>> 2453d450
-
-    return ds
-
-
-@dask_remote
-@cacheable(data_type='array',
-           timeseries='time',
-<<<<<<< HEAD
-           cache_args=['variable', 'grid', 'agg'],
-           chunking={"lat": 721, "lon": 1441, "time": 30},
-=======
-           cache_args=['variable', 'grid'],
-           chunking={"lat": 721, "lon": 1440, "time": 30},
->>>>>>> 2453d450
-           auto_rechunk=False)
-def era5_daily(start_time, end_time, variable, grid="global1_5"):
-    """Aggregates the hourly ERA5 data into daily data.
-
-    Args:
-        start_time (str): The start date to fetch data for.
-        end_time (str): The end date to fetch.
-        variable (str): The weather variable to fetch.
-        grid (str): The grid resolution to fetch the data at. One of:
-            - global1_5: 1.5 degree global grid
-            - global0_25: 0.25 degree global grid
-<<<<<<< HEAD
-        agg (str): The aggregation period to use, in days
-    """
-    # Read and combine all the data into an array
-=======
     """
     # Read and combine all the data into an array
     ds = era5_raw(start_time, end_time, variable, grid='global0_25')
@@ -286,18 +200,13 @@
         agg (str): The aggregation period to use, in days
     """
     # Read and combine all the data into an array
->>>>>>> 2453d450
     ds = era5_daily(start_time, end_time, variable, grid=grid)
     agg_fn = "sum" if variable == "precip" else "mean"
     ds = roll_and_agg(ds, agg=agg, agg_col="time", agg_fn=agg_fn)
 
     # Manually reset the chunking for this smaller grid
     # TODO: implement this via a better API
-<<<<<<< HEAD
-    if '1_5' in grid:
-=======
     if grid == 'global1_5':
->>>>>>> 2453d450
         era5_rolled.chunking = {"lat": 121, "lon": 240, "time": 1000}
     return ds
 
@@ -322,19 +231,8 @@
             - lsm: Land-sea mask
             - None: No mask
     """
-<<<<<<< HEAD
-    lons, lats, _, _ = get_grid(grid)
-
-    # Get ERA5 on the corresponding global grid
-    global_grid = get_global_grid(grid)
-    ds = era5_rolled(start_time, end_time, variable, grid=global_grid, agg=agg)
-
-    # Convert to base180 longitude
-    ds = lon_base_change(ds, to_base="base180")
-=======
     # Get ERA5 on the corresponding global grid
     ds = era5_rolled(start_time, end_time, variable, grid=grid, agg=agg)
->>>>>>> 2453d450
 
     # Convert to base180 longitude
     ds = lon_base_change(ds, to_base="base180")
@@ -348,18 +246,7 @@
         raise NotImplementedError("Only land-sea or None mask is implemented.")
 
     ds = apply_mask(ds, mask_ds, variable)
-    ds = get_globe_slice(ds, lons, lats)
-
-    # Manually reset the chunking for this smaller grid
-    # TODO: implement this via a better API
-    if '1_5' in grid:
-        era5_agg.chunking = {"lat": 121, "lon": 240, "time": 1000}
-
-    return ds
-
-
-<<<<<<< HEAD
-=======
+
     # Manually reset the chunking for this smaller grid
     # TODO: implement this via a better API
     if grid == 'global1_5':
@@ -368,18 +255,12 @@
     return ds
 
 
->>>>>>> 2453d450
 @dask_remote
 @cacheable(data_type='array',
            timeseries='time',
            cache=False,
-<<<<<<< HEAD
-           cache_args=['variable', 'lead', 'grid', 'mask'])
-def era5(start_time, end_time, variable, lead, grid='africa0_25', mask='lsm'):
-=======
            cache_args=['variable', 'lead', 'grid', 'mask', 'region'])
 def era5(start_time, end_time, variable, lead, grid='africa0_25', mask='lsm', region='africa'):
->>>>>>> 2453d450
     """Standard format task data for ERA5 Reanalysis.
 
     Args:
@@ -389,10 +270,7 @@
         lead (str): The lead time of the forecast.
         grid (str): The grid resolution to fetch the data at.
         mask (str): The mask to apply to the data.
-<<<<<<< HEAD
-=======
         region (str): The region to clip the data to.
->>>>>>> 2453d450
     """
     leads_param = {
         "week1": (7, 0),
@@ -409,19 +287,13 @@
     }
 
     agg, time_shift = leads_param.get(lead)
-<<<<<<< HEAD
-=======
-
->>>>>>> 2453d450
+
     # Get daily data
     new_start = datetime.strftime(dateparser.parse(start_time)+timedelta(days=time_shift), "%Y-%m-%d")
     new_end = datetime.strftime(dateparser.parse(end_time)+timedelta(days=time_shift), "%Y-%m-%d")
     ds = era5_agg(new_start, new_end, variable, agg=agg, grid=grid, mask=mask)
     ds = ds.assign_coords(time=ds['time']-np.timedelta64(time_shift, 'D'))
-<<<<<<< HEAD
-=======
 
     # Clip to region
     ds = clip_region(ds, region)
->>>>>>> 2453d450
     return ds