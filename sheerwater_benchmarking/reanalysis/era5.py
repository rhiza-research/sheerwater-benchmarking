"""Fetches ERA5 data from the Google ARCO Store."""
import xarray as xr
import numpy as np

from sheerwater_benchmarking.utils import (dask_remote, cacheable,
                                           get_variable, apply_mask, clip_region,
                                           roll_and_agg, lon_base_change, regrid)


@dask_remote
@cacheable(data_type='array',
           cache_args=['variable', 'grid'],
           timeseries='time',
           cache=False)
def era5_raw(start_time, end_time, variable, grid="global0_25"):  # noqa ARG001
    """ERA5 function that returns data from Google ARCO."""
    if grid != 'global0_25':
        raise NotImplementedError("Only ERA5 native 0.25 degree grid is implemented.")

    # Pull the google dataset
    ds = xr.open_zarr('gs://gcp-public-data-arco-era5/ar/full_37-1h-0p25deg-chunk-1.zarr-v3',
                      chunks={'time': 50, 'latitude': 721, 'longitude': 1440})

    # Select the right variable
    if variable in ['tmax2m', 'tmin2m']:
        var = 'tmp2m'  # Compute min and max daily temperatures from 2m temperature
    var = get_variable(variable, 'era5')
    ds = ds[var].to_dataset()

    # Convert local dataset naming and units
    ds = ds.rename({'latitude': 'lat', 'longitude': 'lon'})

    # Raw latitudes are in descending order
    ds = ds.sortby('lat')
    ds = ds.rename_vars(name_dict={var: variable})

    return ds


@dask_remote
@cacheable(data_type='array',
           timeseries='time',
           cache_args=['variable', 'grid'],
           chunking={"lat": 721, "lon": 1440, "time": 30},
           auto_rechunk=False)
def era5_daily(start_time, end_time, variable, grid="global1_5"):
    """Aggregates the hourly ERA5 data into daily data.

    Args:
        start_time (str): The start date to fetch data for.
        end_time (str): The end date to fetch.
        variable (str): The weather variable to fetch.
        grid (str): The grid resolution to fetch the data at. One of:
            - global1_5: 1.5 degree global grid
            - global0_25: 0.25 degree global grid
    """
    if grid != 'global0_25':
        raise ValueError("Only ERA5 native 0.25 degree grid is implemented.")

    # Read and combine all the data into an array
    ds = era5_raw(start_time, end_time, variable, grid='global0_25')

    # Convert to base180 longitude
    ds = lon_base_change(ds, to_base="base180")

    K_const = 273.15
    if variable == 'tmp2m':
        ds[variable] = ds[variable] - K_const
        ds.attrs.update(units='C')
        ds = ds.resample(time='D').mean(dim='time')
    if variable == 'tmax2m':
        ds[variable] = ds[variable] - K_const
        ds.attrs.update(units='C')
        ds = ds.resample(time='D').max(dim='time')
    if variable == 'tmin2m':
        ds[variable] = ds[variable] - K_const
        ds.attrs.update(units='C')
        ds = ds.resample(time='D').min(dim='time')
    elif variable == 'precip':
        ds[variable] = ds[variable] * 1000.0
        ds.attrs.update(units='mm')
        ds = ds.resample(time='D').sum(dim='time')
        # Can't have precip less than zero (there are some very small negative values)
        ds = np.maximum(ds, 0)
    elif variable == 'ssrd':
        ds = ds.resample(time='D').sum(dim='time')
        ds = np.maximum(ds, 0)
    else:
        raise ValueError(f"Variable {variable} not implemented.")
    return ds


@dask_remote
@cacheable(data_type='array',
           timeseries='time',
           cache_args=['variable', 'method', 'grid'],
           cache_disable_if={'grid': 'global0_25'},
           chunking={"lat": 121, "lon": 240, "time": 1000},
           chunk_by_arg={
               'grid': {
                   'global0_25': {"lat": 721, "lon": 1440, 'time': 30}
               }
           },
           auto_rechunk=False)
def era5_daily_regrid(start_time, end_time, variable, method="conservative", grid="global0_25"):
    """ERA5 daily reanalysis with regridding."""
    ds = era5_daily(start_time, end_time, variable, grid='global0_25')
    ds = ds.sortby('lat')  # TODO: remove if we fix the era5 daily caches
    if grid == 'global0_25':
        return ds

    # Regrid onto appropriate grid
    # Need all lats / lons in a single chunk to be reasonable
    chunks = {'lat': 721, 'lon': 1440, 'time': 30}
    ds = ds.chunk(chunks)
    # Need all lats / lons in a single chunk for the output to be reasonable
    ds = regrid(ds, grid, base='base180', method='conservative', output_chunks={"lat": 121, "lon": 240})
    return ds


@dask_remote
@cacheable(data_type='array',
           timeseries='time',
<<<<<<< HEAD
           cache_args=['variable', 'time_group', 'method', 'grid'],
           chunking={"lat": 121, "lon": 240, "time": 1000},
           cache_disable_if={'time_group': 'daily'},
=======
           cache_args=['variable', 'agg_days', 'grid'],
           chunking={"lat": 121, "lon": 240, "time": 1000},
           cache_disable_if={'agg_days': 1},
>>>>>>> 6142e82b
           chunk_by_arg={
               'grid': {
                   'global0_25': {"lat": 721, "lon": 1440, 'time': 30}
               }
           })
<<<<<<< HEAD
def era5_rolled(start_time, end_time, variable, time_group='weekly', method='conservative', grid="global1_5"):
=======
def era5_rolled(start_time, end_time, variable, agg_days=7, grid="global1_5"):
>>>>>>> 6142e82b
    """Aggregates the hourly ERA5 data into daily data and rolls.

    Args:
        start_time (str): The start date to fetch data for.
        end_time (str): The end date to fetch.
        variable (str): The weather variable to fetch.
<<<<<<< HEAD
        time_group (str): The aggregation period. One of: 'weekly', 'biweekly', 'monthly', 'quarterly'.
        method (str): The regridding method to use. One of: 'conservative', 'linear'
=======
        agg_days (int): The aggregation period, in days.
>>>>>>> 6142e82b
        grid (str): The grid resolution to fetch the data at. One of:
            - global1_5: 1.5 degree global grid
            - global0_25: 0.25 degree global grid
    """
    # Read and combine all the data into an array
<<<<<<< HEAD
    ds = era5_daily_regrid(start_time, end_time, variable, method=method, grid=grid)
    if time_group == 'daily':
        return ds

    agg = {'weekly': 7, 'biweekly': 14, 'monthly': 30, 'quarterly': 90}[time_group]
    ds = roll_and_agg(ds, agg=agg, agg_col="time", agg_fn="mean")
=======
    ds = era5_daily_regrid(start_time, end_time, variable, grid=grid)
    if agg_days == 1:
        return ds
    ds = roll_and_agg(ds, agg=agg_days, agg_col="time", agg_fn="mean")
>>>>>>> 6142e82b
    return ds


@dask_remote
@cacheable(data_type='array',
           timeseries='time',
           cache=False,
<<<<<<< HEAD
           cache_args=['variable', 'time_group', 'grid', 'mask', 'region'])
def era5(start_time, end_time, variable, time_group, grid='global0_25', mask='lsm', region='global'):
=======
           cache_args=['variable', 'agg_days', 'grid', 'mask', 'region'])
def era5(start_time, end_time, variable, agg_days, grid='global0_25', mask='lsm', region='global'):
>>>>>>> 6142e82b
    """Standard format task data for ERA5 Reanalysis.

    Args:
        start_time (str): The start date to fetch data for.
        end_time (str): The end date to fetch.
        variable (str): The weather variable to fetch.
        agg_days (int): The aggregation period, in days.
        grid (str): The grid resolution to fetch the data at.
        mask (str): The mask to apply to the data.
        region (str): The region to clip the data to.
    """
    # Get daily data
<<<<<<< HEAD
    ds = era5_rolled(start_time, end_time, variable, time_group=time_group, method='conservative', grid=grid)
=======
    ds = era5_rolled(start_time, end_time, variable, agg_days=agg_days, grid=grid)
>>>>>>> 6142e82b
    # Apply masking
    ds = apply_mask(ds, mask, var=variable, grid=grid)
    # Clip to specified region
    ds = clip_region(ds, region=region)
    return ds<|MERGE_RESOLUTION|>--- conflicted
+++ resolved
@@ -121,55 +121,31 @@
 @dask_remote
 @cacheable(data_type='array',
            timeseries='time',
-<<<<<<< HEAD
-           cache_args=['variable', 'time_group', 'method', 'grid'],
-           chunking={"lat": 121, "lon": 240, "time": 1000},
-           cache_disable_if={'time_group': 'daily'},
-=======
            cache_args=['variable', 'agg_days', 'grid'],
            chunking={"lat": 121, "lon": 240, "time": 1000},
            cache_disable_if={'agg_days': 1},
->>>>>>> 6142e82b
            chunk_by_arg={
                'grid': {
                    'global0_25': {"lat": 721, "lon": 1440, 'time': 30}
                }
            })
-<<<<<<< HEAD
-def era5_rolled(start_time, end_time, variable, time_group='weekly', method='conservative', grid="global1_5"):
-=======
 def era5_rolled(start_time, end_time, variable, agg_days=7, grid="global1_5"):
->>>>>>> 6142e82b
     """Aggregates the hourly ERA5 data into daily data and rolls.
 
     Args:
         start_time (str): The start date to fetch data for.
         end_time (str): The end date to fetch.
         variable (str): The weather variable to fetch.
-<<<<<<< HEAD
-        time_group (str): The aggregation period. One of: 'weekly', 'biweekly', 'monthly', 'quarterly'.
-        method (str): The regridding method to use. One of: 'conservative', 'linear'
-=======
         agg_days (int): The aggregation period, in days.
->>>>>>> 6142e82b
         grid (str): The grid resolution to fetch the data at. One of:
             - global1_5: 1.5 degree global grid
             - global0_25: 0.25 degree global grid
     """
     # Read and combine all the data into an array
-<<<<<<< HEAD
-    ds = era5_daily_regrid(start_time, end_time, variable, method=method, grid=grid)
-    if time_group == 'daily':
-        return ds
-
-    agg = {'weekly': 7, 'biweekly': 14, 'monthly': 30, 'quarterly': 90}[time_group]
-    ds = roll_and_agg(ds, agg=agg, agg_col="time", agg_fn="mean")
-=======
     ds = era5_daily_regrid(start_time, end_time, variable, grid=grid)
     if agg_days == 1:
         return ds
     ds = roll_and_agg(ds, agg=agg_days, agg_col="time", agg_fn="mean")
->>>>>>> 6142e82b
     return ds
 
 
@@ -177,13 +153,8 @@
 @cacheable(data_type='array',
            timeseries='time',
            cache=False,
-<<<<<<< HEAD
-           cache_args=['variable', 'time_group', 'grid', 'mask', 'region'])
-def era5(start_time, end_time, variable, time_group, grid='global0_25', mask='lsm', region='global'):
-=======
            cache_args=['variable', 'agg_days', 'grid', 'mask', 'region'])
 def era5(start_time, end_time, variable, agg_days, grid='global0_25', mask='lsm', region='global'):
->>>>>>> 6142e82b
     """Standard format task data for ERA5 Reanalysis.
 
     Args:
@@ -196,11 +167,7 @@
         region (str): The region to clip the data to.
     """
     # Get daily data
-<<<<<<< HEAD
-    ds = era5_rolled(start_time, end_time, variable, time_group=time_group, method='conservative', grid=grid)
-=======
     ds = era5_rolled(start_time, end_time, variable, agg_days=agg_days, grid=grid)
->>>>>>> 6142e82b
     # Apply masking
     ds = apply_mask(ds, mask, var=variable, grid=grid)
     # Clip to specified region
