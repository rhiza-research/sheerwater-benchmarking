--- conflicted
+++ resolved
@@ -139,8 +139,6 @@
     def cached_func2(agg_days=7):  # noqa: ARG001
         return np.random.randint(1000)
 
-<<<<<<< HEAD
-=======
     @cacheable(data_type='basic',
                cache_args=['agg_days', 'grid'],
                cache_disable_if=[{'agg_days': [1, 7, 14],
@@ -149,7 +147,6 @@
     def cached_func3(agg_days=7, grid='global0_25'):  # noqa: ARG001
         return np.random.randint(1000)
 
->>>>>>> de08cf90
     # Instantiate the cache
     ds = cached_func(agg_days=1)
     #  Cache should be enabled - these should be equal
@@ -167,8 +164,6 @@
     dsp = cached_func2(agg_days=14)
     assert ds != dsp
 
-<<<<<<< HEAD
-=======
     # Should be disabled
     ds = cached_func3(agg_days=14, grid='global1_5')
     dsp = cached_func3(agg_days=14, grid='global1_5')
@@ -189,7 +184,6 @@
     dsp = cached_func3(agg_days=14)
     assert ds == dsp
 
->>>>>>> de08cf90
 
 if __name__ == "__main__":
     test_null_time_caching()
