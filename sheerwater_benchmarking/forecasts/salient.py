"""Pulls Salient Predictions S2S forecasts from the Salient API."""


import xarray as xr

from sheerwater_benchmarking.utils import (cacheable, dask_remote,
                                           get_variable, apply_mask, clip_region, regrid)


@dask_remote
@cacheable(data_type='array',
           timeseries='forecast_date',
           cache_args=['variable', 'timescale'],
           cache=False)
def salient_blend_raw(start_time, end_time, variable,  # noqa: ARG001
                      timescale="sub-seasonal"):
    """Salient function that returns data from GCP mirror.

    Args:
        start_time (str): The start date to fetch data for.
        end_time (str): The end date to fetch.
        variable (str): The weather variable to fetch.
        timescale (str): The timescale of the forecast. One of:
            - sub-seasonal
            - seasonal
            - long-range

    """
    # Pull the Salient dataset
    var = get_variable(variable, 'salient')
    filename = f'gs://sheerwater-datalake/salient-data/v9/africa/{var}_{timescale}/blend'
    ds = xr.open_zarr(filename,
                      chunks={'forecast_date': 3, 'lat': 300, 'lon': 316,
                              'lead': 10, 'quantile': 23, 'model': 5})
    ds = ds['vals'].to_dataset()
    ds = ds.rename(vals=variable)
    return ds


@dask_remote
@cacheable(data_type='array',
           timeseries='forecast_date',
           cache_args=['variable', 'timescale', 'grid'],
           chunking={"lat": 300, "lon": 400, "forecast_date": 300, 'lead': 1, 'quantiles': 1},
           auto_rechunk=False)
def salient_blend(start_time, end_time, variable, timescale="sub-seasonal", grid="global0_25"):
    """Processed Salient forecast files."""
    ds = salient_blend_raw(start_time, end_time, variable, timescale=timescale)
    ds = ds.dropna('forecast_date', how='all')

    # Regrid the data
    ds = regrid(ds, grid)
    return ds


@dask_remote
@cacheable(data_type='array',
           timeseries='time',
           cache=False,
           cache_args=['variable', 'lead', 'prob_type', 'grid', 'mask', 'region'])
def salient(start_time, end_time, variable, lead, prob_type='deterministic',
            grid='global0_25', mask='lsm', region='africa'):
    """Standard format forecast data for Salient."""
    lead_params = {
        "week1": ("sub-seasonal", 1),
        "week2": ("sub-seasonal", 2),
        "week3": ("sub-seasonal", 3),
        "week4": ("sub-seasonal", 4),
        "week5": ("sub-seasonal", 5),
        "month1": ("seasonal", 1),
        "month2": ("seasonal", 2),
        "month3": ("seasonal", 3),
        "quarter1": ("long-range", 1),
        "quarter2": ("long-range", 2),
        "quarter3": ("long-range", 3),
        "quarter4": ("long-range", 4),
    }
    timescale, lead_id = lead_params.get(lead, (None, None))
    if timescale is None:
        raise NotImplementedError(f"Lead {lead} not implemented for Salient.")

    ds = salient_blend(start_time, end_time, variable, timescale=timescale, grid=grid)
    ds = ds.sel(lead=lead_id)
<<<<<<< HEAD
=======

>>>>>>> e4ce803e
    if prob_type == 'deterministic':
        # Get the median forecast
        ds = ds.sel(quantiles=0.5)

        #drop the quantiles dimension
        ds = ds.reset_coords("quantiles", drop=True)
        ds = ds.assign_attrs(prob_type="deterministic")
    elif prob_type == "probabalistic":
        # Set an attribute to say this is a quantile forecast
        ds = ds.rename({'quantiles': 'member'})
        ds = ds.assign_attrs(prob_type="quantile")
    else:
        raise ValueError("Invalid probabilistic type")

    ds = ds.rename({'forecast_date': 'time'})

    # Apply masking
    ds = apply_mask(ds, mask, var=variable, grid=grid)
    # Clip to specified region
    ds = clip_region(ds, region=region)

    return ds<|MERGE_RESOLUTION|>--- conflicted
+++ resolved
@@ -81,18 +81,14 @@
 
     ds = salient_blend(start_time, end_time, variable, timescale=timescale, grid=grid)
     ds = ds.sel(lead=lead_id)
-<<<<<<< HEAD
-=======
-
->>>>>>> e4ce803e
     if prob_type == 'deterministic':
         # Get the median forecast
         ds = ds.sel(quantiles=0.5)
 
-        #drop the quantiles dimension
+        # drop the quantiles dimension
         ds = ds.reset_coords("quantiles", drop=True)
         ds = ds.assign_attrs(prob_type="deterministic")
-    elif prob_type == "probabalistic":
+    elif prob_type == "probabilistic":
         # Set an attribute to say this is a quantile forecast
         ds = ds.rename({'quantiles': 'member'})
         ds = ds.assign_attrs(prob_type="quantile")
