"""Pulls Salient Predictions S2S forecasts from the Salient API."""
import xarray as xr

from sheerwater_benchmarking.utils import (cacheable, dask_remote,
                                           get_variable, apply_mask, clip_region, regrid,
<<<<<<< HEAD
                                           target_date_to_forecast_date, convert_to_target_date_dim)
=======
                                           target_date_to_forecast_date, shift_forecast_date_to_target_date)
>>>>>>> 6142e82b


@dask_remote
def salient_blend_raw(variable, timescale="sub-seasonal"):
    """Salient function that returns data from GCP mirror.

    Args:
        start_time (str): The start date to fetch data for.
        end_time (str): The end date to fetch.
        variable (str): The weather variable to fetch.
        timescale (str): The timescale of the forecast. One of:
            - sub-seasonal
            - seasonal
            - long-range

    """
    # Pull the Salient dataset
    var = get_variable(variable, 'salient')
    filename = f'gs://sheerwater-datalake/salient-data/v9/africa/{var}_{timescale}/blend'
    ds = xr.open_zarr(filename,
                      chunks={'forecast_date': 3, 'lat': 300, 'lon': 316,
                              'lead': 10, 'quantile': 23, 'model': 5})
    ds = ds['vals'].to_dataset()
    ds = ds.rename(vals=variable)
    return ds


@dask_remote
@cacheable(data_type='array',
           timeseries='forecast_date',
           cache_args=['variable', 'timescale', 'grid'],
           chunking={"lat": 721, "lon": 1440, "forecast_date": 30, 'lead': 1, 'quantiles': 1},
           auto_rechunk=False)
def salient_blend(start_time, end_time, variable, timescale="sub-seasonal", grid="global0_25"):  # noqa: ARG001
    """Processed Salient forecast files."""
    ds = salient_blend_raw(variable, timescale=timescale)
    ds = ds.dropna('forecast_date', how='all')

    # Regrid the data
    ds = regrid(ds, grid, base='base180', method='conservative')
<<<<<<< HEAD
    return ds


@dask_remote
@cacheable(data_type='array',
           timeseries='forecast_date',
           cache_args=['variable', 'timescale', 'grid'],
           chunking={"lat": 721, "lon": 1440, "forecast_date": 30, 'lead': 1, 'quantiles': 1},
           auto_rechunk=False)
def salient_daily(start_time, end_time, variable, timescale="sub-seasonal", grid="global0_25"):  # noqa: ARG001
    """Processed Salient forecast files."""
    ds = salient_blend_raw(variable, timescale=timescale)
    ds = ds.dropna('forecast_date', how='all')

    # Regrid the data
    ds = regrid(ds, grid, base='base180', method='conservative')
=======
>>>>>>> 6142e82b
    return ds


@dask_remote
@cacheable(data_type='array',
           timeseries='time',
           cache=False,
           cache_args=['variable', 'lead', 'prob_type', 'grid', 'mask', 'region'])
def salient(start_time, end_time, variable, lead, prob_type='deterministic',
            grid='global0_25', mask='lsm', region='africa'):
    """Standard format forecast data for Salient."""
    lead_params = {
        "week1": ("sub-seasonal", 1),
        "week2": ("sub-seasonal", 2),
        "week3": ("sub-seasonal", 3),
        "week4": ("sub-seasonal", 4),
        "week5": ("sub-seasonal", 5),
        "month1": ("seasonal", 1),
        "month2": ("seasonal", 2),
        "month3": ("seasonal", 3),
        "quarter1": ("long-range", 1),
        "quarter2": ("long-range", 2),
        "quarter3": ("long-range", 3),
        "quarter4": ("long-range", 4),
    }
    timescale, lead_id = lead_params.get(lead, (None, None))
    if timescale is None:
        raise NotImplementedError(f"Lead {lead} not implemented for Salient.")

    # Convert start and end time to forecast start and end based on lead time
    forecast_start = target_date_to_forecast_date(start_time, lead)
    forecast_end = target_date_to_forecast_date(end_time, lead)

    ds = salient_blend(forecast_start, forecast_end, variable, timescale=timescale, grid=grid)
    if prob_type == 'deterministic':
        # Get the median forecast
        ds = ds.sel(quantiles=0.5)
        # drop the quantiles dimension
        ds = ds.reset_coords("quantiles", drop=True)
        ds = ds.assign_attrs(prob_type="deterministic")
    elif prob_type == "probabilistic":
        # Set an attribute to say this is a quantile forecast
        ds = ds.rename({'quantiles': 'member'})
        ds = ds.assign_attrs(prob_type="quantile")
    else:
        raise ValueError("Invalid probabilistic type")

    # Get specific lead
    ds = ds.sel(lead=lead_id)

    # Time shift - we want target date, instead of forecast date
<<<<<<< HEAD
    ds = convert_to_target_date_dim(ds, 'forecast_date', lead)
=======
    ds = shift_forecast_date_to_target_date(ds, 'forecast_date', lead)
    ds = ds.rename({'forecast_date': 'time'})
>>>>>>> 6142e82b

    # Apply masking
    ds = apply_mask(ds, mask, var=variable, grid=grid)
    # Clip to specified region
    ds = clip_region(ds, region=region)

    return ds<|MERGE_RESOLUTION|>--- conflicted
+++ resolved
@@ -3,11 +3,7 @@
 
 from sheerwater_benchmarking.utils import (cacheable, dask_remote,
                                            get_variable, apply_mask, clip_region, regrid,
-<<<<<<< HEAD
-                                           target_date_to_forecast_date, convert_to_target_date_dim)
-=======
                                            target_date_to_forecast_date, shift_forecast_date_to_target_date)
->>>>>>> 6142e82b
 
 
 @dask_remote
@@ -48,25 +44,6 @@
 
     # Regrid the data
     ds = regrid(ds, grid, base='base180', method='conservative')
-<<<<<<< HEAD
-    return ds
-
-
-@dask_remote
-@cacheable(data_type='array',
-           timeseries='forecast_date',
-           cache_args=['variable', 'timescale', 'grid'],
-           chunking={"lat": 721, "lon": 1440, "forecast_date": 30, 'lead': 1, 'quantiles': 1},
-           auto_rechunk=False)
-def salient_daily(start_time, end_time, variable, timescale="sub-seasonal", grid="global0_25"):  # noqa: ARG001
-    """Processed Salient forecast files."""
-    ds = salient_blend_raw(variable, timescale=timescale)
-    ds = ds.dropna('forecast_date', how='all')
-
-    # Regrid the data
-    ds = regrid(ds, grid, base='base180', method='conservative')
-=======
->>>>>>> 6142e82b
     return ds
 
 
@@ -118,12 +95,8 @@
     ds = ds.sel(lead=lead_id)
 
     # Time shift - we want target date, instead of forecast date
-<<<<<<< HEAD
-    ds = convert_to_target_date_dim(ds, 'forecast_date', lead)
-=======
     ds = shift_forecast_date_to_target_date(ds, 'forecast_date', lead)
     ds = ds.rename({'forecast_date': 'time'})
->>>>>>> 6142e82b
 
     # Apply masking
     ds = apply_mask(ds, mask, var=variable, grid=grid)
