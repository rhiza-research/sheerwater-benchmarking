--- conflicted
+++ resolved
@@ -1,16 +1,4 @@
 """Forecasting models for the Sheerwater benchmarking project."""
-<<<<<<< HEAD
-from .salient import (salient_era5, salient_blend, salient_blend_proc)
-from .ecmwf_er import ecmwf_agg, ecmwf_er_forecast
-
-# Use __all__ to define what is part of the public API.
-__all__ = [
-    salient_blend_proc,
-    salient_blend,
-    salient_era5,
-    ecmwf_agg,
-    ecmwf_er_forecast,
-=======
 from .salient import salient
 from .ecmwf_er import ecmwf_agg, ecmwf_er
 
@@ -19,5 +7,4 @@
     ecmwf_agg,
     ecmwf_er,
     salient
->>>>>>> 2453d450
 ]