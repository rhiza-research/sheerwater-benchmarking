"""Forecasting models for the Sheerwater benchmarking project."""
<<<<<<< HEAD
from .salient import salient_era5_raw, salient_era5
=======
from .salient import salient_era5, salient_blend_raw, year_salient_blend_raw
>>>>>>> 67789fb7

# Use __all__ to define what is part of the public API.
__all__ = [
    salient_era5,
<<<<<<< HEAD
    salient_era5_raw,
=======
    salient_blend_raw,
    year_salient_blend_raw
>>>>>>> 67789fb7
]<|MERGE_RESOLUTION|>--- conflicted
+++ resolved
@@ -1,17 +1,9 @@
 """Forecasting models for the Sheerwater benchmarking project."""
-<<<<<<< HEAD
-from .salient import salient_era5_raw, salient_era5
-=======
 from .salient import salient_era5, salient_blend_raw, year_salient_blend_raw
->>>>>>> 67789fb7
 
 # Use __all__ to define what is part of the public API.
 __all__ = [
     salient_era5,
-<<<<<<< HEAD
-    salient_era5_raw,
-=======
     salient_blend_raw,
     year_salient_blend_raw
->>>>>>> 67789fb7
 ]