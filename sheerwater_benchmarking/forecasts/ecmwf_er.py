--- conflicted
+++ resolved
@@ -472,11 +472,7 @@
            chunking={"lat": 121, "lon": 240, "lead_time": 46,
                      "start_date": 29, "start_year": 29,
                      "model_issuance_date": 1})
-<<<<<<< HEAD
-def ifs_extended_range_raw(start_time, end_time, variable, forecast_type,
-=======
 def ifs_extended_range_raw(start_time, end_time, variable, forecast_type,  # noqa ARG001
->>>>>>> 56b4a05a
                            run_type='average', time_group='weekly', grid="global1_5"):
     """Fetches IFS extended range forecast data from the WeatherBench2 dataset.
 
@@ -533,15 +529,9 @@
            cache=True,
            timeseries=['start_date', 'model_issuance_date'],
            cache_disable_if={'grid': 'global1_5'},
-<<<<<<< HEAD
-           chunking={"lat": 721, "lon": 1440, "lead_time": 46,
-                     "start_date": 29, "start_year": 29,
-                     "model_issuance_date": 1})
-=======
            chunking={"lat": 721, "lon": 1440, "lead_time": 1,
                      "start_date": 29, "start_year": 1,
                      "model_issuance_date": 29})
->>>>>>> 56b4a05a
 def ifs_extended_range(start_time, end_time, variable, forecast_type,
                        run_type='average', time_group='weekly', grid="global1_5"):
     """Fetches IFS extended range forecast data from the WeatherBench2 dataset.
@@ -576,17 +566,10 @@
     ds = ds.drop('valid_time')
 
     # Re-chunk the data
-<<<<<<< HEAD
-    chunks_dict = {"lat": 121, "lon": 240, "lead_time": 10}
-    if forecast_type == "reforecast":
-        chunks_dict["start_year"] = 29
-        chunks_dict["model_issuance_date"] = 1
-=======
     chunks_dict = {"lat": 120, "lon": 240, "lead_time": 1}
     if forecast_type == "reforecast":
         chunks_dict["start_year"] = 1
         chunks_dict["model_issuance_date"] = 29
->>>>>>> 56b4a05a
     else:
         chunks_dict["start_date"] = 29
     ds = ds.chunk(chunks_dict)
@@ -594,11 +577,7 @@
     if grid == 'global1_5':
         return ds
     # Regrid onto appropriate grid
-<<<<<<< HEAD
-    ds = regrid(ds, grid, base='base180', grid_chunks={"lat": 100, "lon": 100})
-=======
     ds = regrid(ds, grid, base='base180', grid_chunks={"lat": 120, "lon": 240}, method='conservative')
->>>>>>> 56b4a05a
     return ds
 
 
@@ -770,28 +749,16 @@
            timeseries='time',
            cache=False,
            cache_args=['variable', 'lead', 'prob_type', 'grid', 'mask', 'region'])
-<<<<<<< HEAD
-def ecmwf_er_deb(start_time, end_time, variable, lead, prob_type='deterministic',
-                 grid='global1_5', mask='lsm', region="global"):
-=======
 def ecmwf_ifs_er_debaised(start_time, end_time, variable, lead, prob_type='deterministic',
                           grid='global1_5', mask='lsm', region="global"):
->>>>>>> 56b4a05a
     """Standard format forecast data for ECMWF forecasts."""
     lead_params = {
         "week1": (7, 0),
         "week2": (7, 7),
-<<<<<<< HEAD
-        "week3": (7, 21),
-        "week4": (7, 28),
-        "week5": (7, 35),
-        "week6": (7, 42),
-=======
         "week3": (7, 14),
         "week4": (7, 21),
         "week5": (7, 28),
         "week6": (7, 35),
->>>>>>> 56b4a05a
         "weeks12": (14, 0),
         "weeks23": (14, 7),
         "weeks34": (14, 14),
