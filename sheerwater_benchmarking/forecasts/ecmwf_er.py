"""Functions to fetch and process data from the ECMWF IRI dataset."""
import sys
import pandas as pd
import numpy as np
from datetime import datetime
from dateutil.relativedelta import relativedelta
import dateparser
import os
import xarray as xr
import requests
import ssl
from urllib3 import poolmanager
import time
import dask

from sheerwater_benchmarking.reanalysis import era5_rolled
from sheerwater_benchmarking.utils import (dask_remote, cacheable, ecmwf_secret,
                                           get_grid, get_dates,
                                           is_valid_forecast_date,
                                           roll_and_agg,
                                           apply_mask, clip_region,
                                           lon_base_change,
                                           regrid, get_variable)


########################################################################
# IRI download utility functions
########################################################################
class TLSAdapter(requests.adapters.HTTPAdapter):
    """Transport adapter that allows us to use TLSv1.2."""

    def init_poolmanager(self, connections, maxsize, block=False):
        """Create and initialize the urllib3 PoolManager."""
        ctx = ssl.create_default_context()
        ctx.set_ciphers('DEFAULT@SECLEVEL=1')
        self.poolmanager = poolmanager.PoolManager(
            num_pools=connections,
            maxsize=maxsize,
            block=block,
            ssl_version=ssl.PROTOCOL_TLS,
            ssl_context=ctx)


def download_url(url, timeout=600, retry=3, cookies={}):
    """Download URL, waiting some time between retries."""
    r = None
    session = requests.session()
    session.mount('https://', TLSAdapter())

    for i in range(retry):
        try:
            r = session.get(url, timeout=timeout, cookies=cookies)
            return r
        except requests.exceptions.Timeout as e:
            # Wait until making another request
            if i == retry - 1:
                raise e
            print(f"Request to url {url} has timed out. Trying again...")
            time.sleep(3)
    print(f"Failed to retrieve file after {retry} attempts. Stopping...")


########################################################################
#  IRI ECMWF download and process functions
########################################################################
@dask_remote
@cacheable(data_type='array',
           cache_args=['time', 'variable', 'forecast_type', 'run_type', 'grid'],
           chunking={'lat': 121, 'lon': 240, 'lead_time': 46, 'model_run': 1,
                     'start_date': 969, 'model_issuance_date': 1})
def single_iri_ecmwf(time, variable, forecast_type,
                     run_type="average", grid="global1_5",
                     verbose=True):
    """Fetches forecast data from the IRI ECMWF dataset.

    Args:
        time (str): The date to fetch data for (by day).
        variable (str): The weather variable to fetch.
        forecast_type (str): The type of forecast to fetch. One of "forecast" or "reforecast".
        run_type (str): The type of run to fetch. One of:
            - average: to download the averaged of the perturbed runs
            - control: to download the control forecast
            - perturbed: to download all perturbed runs
            - [int 0-50]: to download a specific  perturbed run
        grid (str): The grid resolution to fetch the data at. One of:
            - global1_5: 1.5 degree global grid
        verbose (bool): Whether to print verbose output.
    """
    if variable == "tmp2m":
        weather_variable_name_on_server = "2m_above_ground/.2t"
    elif variable == "precip":
        weather_variable_name_on_server = "sfc_precip/.tp"
    else:
        raise ValueError("Invalid weather variable.")

    forecast_runs = "control" if run_type == "control" else "perturbed"
    leads_id = "LA" if variable == "tmp2m" else "L"
    average_model_runs_url = "[M]average/" if run_type == "average" else ""
    single_model_run_url = f"M/({run_type})VALUES/" if isinstance(run_type, int) else ""

    lons, lats, grid_size = get_grid(grid)
    restrict_lat_url = f"Y/{lats[0]}/{grid_size}/{lats[-1]}/GRID/"
    restrict_lon_url = f"X/{lons[0]}/{grid_size}/{lons[-1]}/GRID/"

    if variable == "tmp2m":
        # Convert from Kelvin to Celsius.
        differences_url = ""
        convert_units_url = "(Celsius_scale)/unitconvert/"
    else:
        differences_url = "[L]differences/"
        convert_units_url = "c://name//water_density/def/998/(kg/m3)/:c/div/(mm)/unitconvert/"

    if verbose:
        print("ecmwf")

    date = dateparser.parse(time)
    day, month, year = datetime.strftime(date, "%d,%b,%Y").split(",")

    restrict_forecast_date_url = f"S/({day} {month} {year})VALUES/"

    if not is_valid_forecast_date("ecmwf", forecast_type, date):
        if verbose:
            print(
                f"Skipping: {day} {month} {year} (not a valid {forecast_type} date)."
            )
        return None

    URL = (
        f"https://iridl.ldeo.columbia.edu/SOURCES/.ECMWF/.S2S/.ECMF/"
        f".{forecast_type}/.{forecast_runs}/.{weather_variable_name_on_server}/"
        f"{average_model_runs_url}"
        f"{single_model_run_url}"
        f"{restrict_forecast_date_url}"
        f"{restrict_lat_url}"
        f"{restrict_lon_url}"
        f"{convert_units_url}"
        f"{differences_url}"
        f"data.nc"
    )

    os.makedirs('./temp', exist_ok=True)
    file = f"./temp/{variable}-{grid}-{run_type}-{forecast_type}-{time}.nc"
    r = download_url(URL, cookies={"__dlauth_id": ecmwf_secret()})
    if r.status_code == 200 and r.headers["Content-Type"] == "application/x-netcdf":
        if verbose:
            print(f"Downloading: {day} {month} {year}.")
        with open(file, "wb") as f:
            f.write(r.content)

        if verbose:
            print(f"-done (downloaded {sys.getsizeof(r.content) / 1024:.2f} KB).\n")
    elif r.status_code == 404:
        print(f"Data for {day} {month} {year} is not available for model ecmwf.\n")
        return None
    else:
        raise ValueError(f"Failed to download data for {day} {month} {year} for model ecmwf.")

    rename_dict = {
        "S": "start_date",
        f"{leads_id}": "lead_time",
        "X": "lon",
        "Y": "lat",
    }

    if variable == "precip":
        rename_dict["ratio"] = "precip"
    else:
        rename_dict["2t"] = "tmp2m"

    try:
        # Read the data and return individual datasets
        if forecast_type == "forecast":
            ds = xr.open_dataset(file, engine="netcdf4")
        else:
            ds = xr.open_dataset(file, decode_times=False, engine="netcdf4")

            # Manually decode the time variable
            ds['S'] = pd.to_datetime(
                ds['S'].values, unit="D", origin=pd.Timestamp("1960-01-01"))

            model_issuance_day = ds['S.day'].values[0]
            model_issuance_month = ds['S.month'].values[0]
            model_issuance_date_in_1960 = pd.Timestamp(
                f"1960-{model_issuance_month}-{model_issuance_day}")

            # While hdates refer to years (for which the model issued in ds["S"] is initialized),
            # its values are given as months until the middle of the year, so 6 months are subtracted
            # to yield the beginning of the year.
            ds['hdate'] = pd.to_datetime(
                [model_issuance_date_in_1960 + pd.DateOffset(months=x-6) for x in ds['hdate'].values])

            # Drop future forecast dates, which are all NaNs
            ds = ds.dropna(dim="hdate", how="all")
            if ds.sizes["hdate"] == 0:
                # If no forecast dates are available, return None
                print(f"No data found for: {day} {month} {year} (a valid {forecast_type} date).")
                return None

            # Reforecast-specific renaming
            rename_dict["hdate"] = "start_date"
            rename_dict["S"] = "model_issuance_date"
    except OSError:
        print(f"Failed to load data for: {day} {month} {year} (a valid {forecast_type} date).")
        return None

    # Deal with model runs
    if "M" in ds and ds.sizes["M"] == 1:
        ds = ds.squeeze("M")
    elif "M" in ds:
        rename_dict["M"] = "model_run"

    # Rename columns to standard names
    ds = ds.rename(rename_dict)

    ds = ds.compute()
    os.remove(file)
    return ds


@dask_remote
@cacheable(data_type='array',
           cache_args=['time', 'variable', 'forecast_type', 'run_type', 'grid'],
           chunking={'lat': 121, 'lon': 240, 'lead_time': 46, 'model_run': 1,
                     'start_year': 20, 'model_issuance_date': 1})
def single_iri_ecmwf_dense(time, variable, forecast_type,
                           run_type="average", grid="global1_5",
                           verbose=True):
    """Fetches a single IRI ECMWF forecast and then converts to dense format.

    Converts the start_date to start date year. This allows a dense array post merging because
    the data within the year is always the same as the model issuance date.
    eliminating the sparsity of start_dates without model issuance dates.

    Interface is the same as single_iri_ecmwf.
    """
    ds = single_iri_ecmwf(time, variable, forecast_type, run_type, grid, verbose)

    if ds is None:
        return None

    # Convert start_date to start_year
    ds = ds.assign_coords(start_date=ds['start_date.year'])
    ds = ds.rename({'start_date': 'start_year'})

    return ds


@dask_remote
@cacheable(data_type='array',
           timeseries=['start_date', 'model_issuance_date'],
           cache_args=['variable', 'forecast_type', 'run_type', 'grid'],
           chunking={'lat': 121, 'lon': 240, 'lead_time': 46, 'start_date': 969,
                     'model_run': 1, 'start_year': 29, 'model_issuance_date': 1},
           cache=False,
           auto_rechunk=False)
def iri_ecmwf(start_time, end_time, variable, forecast_type,
              run_type="average", grid="global1_5", verbose=False):
    """Fetches forecast data from the ECMWF IRI dataset.

    Args:
        start_time (str): The start date to fetch data for.
        end_time (str): The end date to fetch.
        variable (str): The weather variable to fetch.
        forecast_type (str): The type of forecast to fetch. One of "forecast" or "reforecast".
        run_type (str): The type of run to fetch. One of:
            - average: to download the averaged of the perturbed runs
            - control: to download the control forecast
            - perturbed: to download all perturbed runs
            - [int 0-50]: to download a specific  perturbed run
        grid (str): The grid resolution to fetch the data at. One of:
            - global1_5: 1.5 degree global grid
        verbose (bool): Whether to print verbose output.
    """
    # Read and combine all the data into an array
    target_dates = get_dates(start_time, end_time,
                             stride="day", return_string=True)

    # Get correct single function
    fn = single_iri_ecmwf if forecast_type == "forecast" else single_iri_ecmwf_dense
    datasets = []
    for date in target_dates:
        ds = dask.delayed(fn)(
            date, variable, forecast_type, run_type, grid, verbose, filepath_only=True)
        datasets.append(ds)
    datasets = dask.compute(*datasets)
    data = [d for d in datasets if d is not None]
    if len(data) == 0:
        return None

    if forecast_type == "forecast":
        x = xr.open_mfdataset(data,
                              engine='zarr',
                              combine="by_coords",
                              parallel=True,
                              chunks={'lat': 121, 'lon': 240, 'lead_time': 46, 'start_date': 969})
        return x
    elif forecast_type == "reforecast":
        x = xr.open_mfdataset(data,
                              engine='zarr',
                              concat_dim='model_issuance_date',
                              combine="nested",
                              parallel=True,
                              chunks={'lat': 121, 'lon': 240, 'lead_time': 46, 'model_run': 1,
                                      'start_year': 20, 'model_issuance_date': 1})

        return x


@dask_remote
@cacheable(data_type='array',
           cache_args=['variable', 'forecast_type', 'grid'],
           timeseries=['start_date', 'model_issuance_date'],
           chunking={"lat": 121, "lon": 240, "lead_time": 46,
                     "start_date": 29, "start_year": 29,
                     "model_issuance_date": 1},
           auto_rechunk=False)
def ecmwf_averaged_iri(start_time, end_time, variable, forecast_type, grid="global1_5"):
    """Fetches forecast data from the ECMWF IRI dataset.

    Args:
        start_time (str): The start date to fetch data for.
        end_time (str): The end date to fetch.
        variable (str): The weather variable to fetch.
        forecast_type (str): The type of forecast to fetch. One of "forecast" or "hindcast".
        grid (str): The grid resolution to fetch the data at. One of:
            - global1_5: 1.5 degree global grid
    """
    if grid != 'global1_5':
        raise ValueError("Only the global1_5 grid is supported for ecmwf averaged.")

    # Ensure appropriate chunking for merge
    chunk_dict = {'lat': 121, 'lon': 240, 'lead_time': 46}
    if forecast_type == "reforecast":
        chunk_dict['start_year'] = 29
        chunk_dict['model_issuance_date'] = 1
    else:
        chunk_dict['start_date'] = 29

    # Read and combine all the data into an array
    df_control = iri_ecmwf(start_time, end_time, variable,
                           forecast_type, run_type="control",
                           grid=grid) \
        .rename({f"{variable}": f"{variable}_control"})
    # A note: this rechunking shouldn't be necessary, but it is
    df_control = df_control.chunk(chunk_dict)

    df_pert = iri_ecmwf(start_time, end_time, variable,
                        forecast_type, run_type="average",
                        grid=grid) \
        .rename({f"{variable}": f"{variable}_pert"})
    # A note: this rechunking shouldn't be necessary, but it is
    df_pert = df_pert.chunk(chunk_dict)

    # Combine control and perturbed runs
    if forecast_type == "forecast":
        M = 50.0  # forecast average is made up of 50 ensemble members
    else:
        M = 10.0  # reforecast average is made up of 10 ensemble members

    # Need to run a merge here, because sometimes pert and control
    # are available for different dates
    df = xr.merge([df_control, df_pert], join="outer")

    # Take a weighted average of the control and perturbed runs
    df[variable] = df[f"{variable}_control"] * 1./(M+1.) + df[f"{variable}_pert"] * M/(M+1.)
    df = df.drop([f"{variable}_control", f"{variable}_pert"])

    return df


@dask_remote
@cacheable(data_type='array',
           cache_args=['variable', 'forecast_type', 'grid'],
           timeseries=['start_date', 'model_issuance_date'],
           cache_disable_if={'grid': 'global1_5'},
           chunking={"lat": 121, "lon": 240, "lead_time": 46,
                     "start_date": 30,
                     "model_issuance_date": 30, "start_year": 1},
           chunk_by_arg={
               'grid': {
                   'global0_25': {"lat": 721, "lon": 1440, 'model_issuance_date': 1}
               },
           },
           auto_rechunk=False)
def ecmwf_averaged_regrid(start_time, end_time, variable, forecast_type, grid='global1_5'):
    """IRI ECMWF average forecast with regridding."""
    ds = ecmwf_averaged_iri(start_time, end_time, variable, forecast_type, grid='global1_5')
    # Convert to base180 longitude
    ds = lon_base_change(ds, to_base="base180")

    if grid == 'global1_5':
        return ds
    # Regrid onto appropriate grid
    ds = regrid(ds, grid, base='base180', grid_chunks={"lat": 120, "lon": 120})
    return ds


@dask_remote
@cacheable(data_type='array',
           cache_args=['variable', 'forecast_type', 'agg', 'grid'],
           timeseries=['start_date', 'model_issuance_date'],
           chunking={"lat": 121, "lon": 240, "lead_time": 46,
                     "start_date": 30,
                     "model_issuance_date": 30, "start_year": 1},
           chunk_by_arg={
               'grid': {
                   'global0_25': {"lat": 721, "lon": 1440, 'model_issuance_date': 1}
               },
           },
           auto_rechunk=False)
def ecmwf_rolled(start_time, end_time, variable, forecast_type,
                 agg=14, grid="global1_5"):
    """Fetches forecast data from the ECMWF IRI dataset.

    Args:
        start_time (str): The start date to fetch data for.
        end_time (str): The end date to fetch.
        variable (str): The weather variable to fetch.
        forecast_type (str): The type of forecast to fetch. One of "forecast" or "hindcast".
        grid (str): The grid resolution to fetch the data at. One of:
            - global1_5: 1.5 degree global grid
        agg (str): The aggregation period to use, in days
    """
    # Read and combine all the data into an array
    ds = ecmwf_averaged_regrid(start_time, end_time, variable, forecast_type, grid=grid)
    ds = ds.chunk({'lat': 721, 'lon': 1440})
    if forecast_type == "reforecast":
        ds = ds.chunk({'start_year': 29, 'model_issuance_date': 1})
    else:
        ds = ds.chunk({'start_date': 29})

    # Roll and aggregate the data
    agg_fn = "sum" if variable == "precip" else "mean"
    ds = roll_and_agg(ds, agg=agg, agg_col="lead_time", agg_fn=agg_fn)

    return ds


@dask_remote
@cacheable(data_type='array',
           cache=True,
           timeseries=['start_date', 'model_issuance_date'],
           cache_args=['variable', 'forecast_type', 'agg', 'grid', 'mask'],
           chunking={"lat": 121, "lon": 240, "lead_time": 1,
                     "start_date": 1000,
                     "model_issuance_date": 1000, "start_year": 1},
           auto_rechunk=False)
<<<<<<< HEAD
def ecmwf_abc_iri(start_time, end_time, variable, forecast_type, agg=14, grid="global1_5",  mask="lsm"):
    """Fetches forecast data from the ECMWF IRI dataset.

    Specialized function for the ABC model

    Args:
        start_time (str): The start date to fetch data for.
        end_time (str): The end date to fetch.
        variable (str): The weather variable to fetch.
        forecast_type (str): The type of forecast to fetch. One of "forecast" or "reforecast".
        agg (str): The aggregation period to use, in days
        grid (str): The grid resolution to fetch the data at.
        mask (str): The mask to apply. One of:
            - lsm: land-sea mask
            - None: no mask
    """
    ds = ecmwf_rolled(start_time, end_time, variable,
                      forecast_type, agg=agg,  grid=grid)
    ds = lon_base_change(ds, to_base="base180")
    # Apply masking
    ds = apply_mask(ds, mask, var=variable, grid=grid)
    return ds


@dask_remote
@cacheable(data_type='array',
           cache=True,
           timeseries=['start_date', 'model_issuance_date'],
           cache_args=['variable', 'forecast_type', 'agg', 'grid', 'mask'],
           chunking={"lat": 121, "lon": 240, "lead_time": 1,
                     "start_date": 1000,
                     "model_issuance_date": 1000, "start_year": 1},
           auto_rechunk=False)
=======
>>>>>>> 94de7c58
def ecmwf_abc_wb(start_time, end_time, variable, forecast_type, agg=14, grid="global1_5",  mask="lsm"):
    """Fetches forecast data from the ECMWF IRI dataset.

    Specialized function for the ABC model

    Args:
        start_time (str): The start date to fetch data for.
        end_time (str): The end date to fetch.
        variable (str): The weather variable to fetch.
        forecast_type (str): The type of forecast to fetch. One of "forecast" or "reforecast".
        agg (str): The aggregation period to use, in days
        grid (str): The grid resolution to fetch the data at.
        mask (str): The mask to apply. One of:
            - lsm: land-sea mask
            - None: no mask
        region (str): The region to clip the data to. One of:
            - global: global region
            - africa: the African continent
    """
    time_group = {14: "biweekly", 7: "weekly"}[agg]
    ds = ifs_extended_range(start_time, end_time, variable, forecast_type=forecast_type,
                            run_type='average', time_group=time_group, grid=grid)
    # Apply masking
    ds = apply_mask(ds, mask, var=variable, grid=grid)
    return ds


@dask_remote
@cacheable(data_type='array',
           cache_args=['variable', 'forecast_type', 'run_type', 'time_group', 'grid'],
           cache=False,
           timeseries=['start_date', 'model_issuance_date'],
           chunking={"lat": 121, "lon": 240, "lead_time": 46,
                     "start_date": 29, "start_year": 29,
                     "model_issuance_date": 1})
def ifs_extended_range_raw(start_time, end_time, variable, forecast_type,  # noqa ARG001
                           run_type='average', time_group='weekly', grid="global1_5"):
    """Fetches IFS extended range forecast data from the WeatherBench2 dataset.

    Args:
        start_time (str): The start date to fetch data for.
        end_time (str): The end date to fetch.
        variable (str): The weather variable to fetch.
        forecast_type (str): The type of forecast to fetch. One of "forecast" or "reforecast".
        run_type (str): The type of run to fetch. One of:
            - average: to download the averaged of the perturbed runs
            - perturbed: to download all perturbed runs
            - [int 0-50]: to download a specific  perturbed run
        time_group (str): The time grouping to use. One of: "daily", "weekly", "biweekly"
        grid (str): The grid resolution to fetch the data at. One of:
            - global1_5: 1.5 degree global grid
    """
    if grid != 'global1_5':
        raise NotImplementedError("Only global 1.5 degree grid is implemented.")

    forecast_str = "-reforecast" if forecast_type == "reforecast" else ""
    run_str = "_ens_mean" if run_type == "average" else ""
    avg_str = "-avg" if time_group == "daily" else "_avg"  # different naming for daily
    time_str = "" if time_group == "daily" else "-weekly" if time_group == "weekly" else "-biweekly"
    file_str = f'ifs-ext{forecast_str}-full-single-level{time_str}{avg_str}{run_str}.zarr'
    filepath = f'gs://weatherbench2/datasets/ifs_extended_range/{time_group}/{file_str}'

    # Pull the google dataset
    ds = xr.open_zarr(filepath)

    # Select the right variable
    var = get_variable(variable, 'ecmwf_ifs_er')
    ds = ds[var].to_dataset()
    ds = ds.rename_vars(name_dict={var: variable})

    # Convert local dataset naming and units
    ds = ds.rename({'latitude': 'lat', 'longitude': 'lon', 'prediction_timedelta': 'lead_time'})
    if run_type != 'average':
        ds = ds.rename({'number': 'member'})
    if forecast_type == 'reforecast':
        ds = ds.rename({'hindcast_year': 'start_year'})
        ds = ds.rename({'forecast_time': 'model_issuance_date'})
        ds = ds.drop('time')
    else:
        ds = ds.rename({'time': 'start_date'})

    ds = ds.drop('valid_time')

    # If a specific run, select
    if isinstance(run_type, int):
        ds = ds.sel(member=run_type)
    return ds


@dask_remote
@cacheable(data_type='array',
           cache_args=['variable', 'forecast_type', 'run_type', 'time_group', 'grid'],
           cache=True,
           timeseries=['start_date', 'model_issuance_date'],
           chunking={"lat": 121, "lon": 240, "lead_time": 1,
                     "start_date": 1000,
                     "model_issuance_date": 1000, "start_year": 1,
                     "member": 1},
           chunk_by_arg={
               'grid': {
                   # A note: a setting where time is in groups of 200 works better for regridding tasks,
                   # but is less good for storage.
                   'global0_25': {"lat": 721, "lon": 1440, 'model_issuance_date': 30, "start_date": 30}
               },
           },
           auto_rechunk=False)
def ifs_extended_range(start_time, end_time, variable, forecast_type,
                       run_type='average', time_group='weekly', grid="global1_5"):
    """Fetches IFS extended range forecast and reforecast data from the WeatherBench2 dataset.

    Args:
        start_time (str): The start date to fetch data for.
        end_time (str): The end date to fetch.
        variable (str): The weather variable to fetch.
        forecast_type (str): The type of forecast to fetch. One of "forecast" or "reforecast".
        run_type (str): The type of run to fetch. One of:
            - average: to download the averaged of the perturbed runs
            - perturbed: to download all perturbed runs
            - [int 0-50]: to download a specific  perturbed run
        time_group (str): The time grouping to use. One of: "daily", "weekly", "biweekly"
        grid (str): The grid resolution to fetch the data at. One of:
            - global1_5: 1.5 degree global grid
    """
    """IRI ECMWF average forecast with regridding."""
    ds = ifs_extended_range_raw(start_time, end_time, variable, forecast_type,
                                run_type, time_group, grid='global1_5')
    # Convert to base180 longitude
    ds = lon_base_change(ds, to_base="base180")

    if variable == 'tmp2m':
        ds[variable] = ds[variable] - 273.15
        ds.attrs.update(units='C')
    elif variable == 'precip':
        ds[variable] = ds[variable] * 1000.0
        ds.attrs.update(units='mm')
        ds = np.maximum(ds, 0)
        if time_group == 'weekly':
            ds = ds * 7
        elif time_group == 'biweekly':
            ds = ds * 14
        else:
            raise ValueError("Only weekly and biweekly aggregations are supported for precipitation.")

    if grid == 'global1_5':
        return ds
    # Regrid onto appropriate grid
    if forecast_type == 'reforecast':
        raise NotImplementedError("Regridding reforecast data should be done with extreme care. It's big.")

    # Need all lats / lons in a single chunk to be reasonable
    chunks = {'lat': 121, 'lon': 240, 'lead_time': 1}
    if run_type == 'perturbed':
        chunks['member'] = 1
        chunks['start_date'] = 200
    else:
        chunks['start_date'] = 200
    ds = ds.chunk(chunks)
    method = 'conservative' if variable == 'precip' else 'linear'
    # Need all lats / lons in a single chunk for the output to be reasonable
    ds = regrid(ds, grid, base='base180', method=method,
                output_chunks={"lat": 721, "lon": 1440})
    return ds


@dask_remote
@cacheable(data_type='array',
           timeseries='time',
           cache=False,
           cache_args=['variable', 'lead', 'prob_type', 'grid', 'mask', 'region'])
def ecmwf_ifs_er(start_time, end_time, variable, lead, prob_type='deterministic',
                 grid='global1_5', mask='lsm', region="global"):
    """Standard format forecast data for ECMWF forecasts."""
    lead_params = {
        "week1": ('weekly', 0),
        "week2": ('weekly', 7),
        "week3": ('weekly', 14),
        "week4": ('weekly', 21),
        "week5": ('weekly', 28),
        "week6": ('weekly', 35),
        "weeks12": ('biweekly', 0),
        "weeks23": ('biweekly', 7),
        "weeks34": ('biweekly', 14),
        "weeks45": ('biweekly', 21),
        "weeks56": ('biweekly', 28),
    }
    time_group, lead_id = lead_params.get(lead, (None, None))
    if time_group is None:
        raise NotImplementedError(f"Lead {lead} not implemented for ECMWF forecasts.")

    if prob_type == 'deterministic':
        ds = ifs_extended_range(start_time, end_time, variable, forecast_type="forecast",
                                run_type='average', time_group=time_group, grid=grid)
        ds = ds.assign_attrs(prob_type="deterministic")
    else:  # probabilistic
        ds = ifs_extended_range(start_time, end_time, variable, forecast_type="forecast",
                                run_type='perturbed', time_group=time_group, grid=grid)
        ds = ds.assign_attrs(prob_type="ensemble")

    # Get specific lead
    ds = ds.sel(lead_time=np.timedelta64(lead_id, 'D'))
    ds = ds.rename({'start_date': 'time'})

    # Apply masking
    ds = apply_mask(ds, mask, var=variable, grid=grid)
    # Clip to specified region
    ds = clip_region(ds, region=region)
    return ds


@dask_remote
@cacheable(data_type='array',
           cache_args=['variable', 'lead', 'run_type', 'time_group', 'grid'],
           timeseries=['model_issuance_date'],
           cache=True,
           chunking={"lat": 121, "lon": 240, "lead_time": 1, "model_issuance_date": 1000})
def ifs_er_reforecast_lead_bias(start_time, end_time, variable, lead=0, run_type='average',
                                time_group='weekly', grid="global1_5"):
    """Computes the bias of ECMWF reforecasts for a specific lead."""
    # Fetch the reforecast data; get's the past 20 years associated with each start date
    ds_deb = ifs_extended_range(start_time, end_time, variable, forecast_type="reforecast",
                                run_type=run_type, time_group=time_group, grid=grid)

    # Get the appropriate lead
    n_leads = len(ds_deb.lead_time)
    if lead >= n_leads:
        # Lead does not exist
        return None
    ds_deb = ds_deb.sel(lead_time=np.timedelta64(lead, 'D'))

    # We need ERA5 data from the start_time to 20 years before the first date
    first_date = ds_deb.model_issuance_date.min().values
    last_date = ds_deb.model_issuance_date.max().values
    new_start = (first_date.astype('M8[D]').astype('O')
                 - relativedelta(years=20)).strftime("%Y-%m-%d")
    # We need ERA5 data from the end time to the end time plus last lead in days
    new_end = ((last_date + ds_deb.lead_time.values).astype('M8[D]').astype('O')
               - relativedelta(years=1)).strftime("%Y-%m-%d")

    # Get the pre-aggregated ERA5 data
    agg = {'daily': 1, 'weekly': 7, 'biweekly': 14}[time_group]
    ds_truth = era5_rolled(new_start, new_end, variable, agg=agg, grid=grid)

    def get_bias(ds_sub):
        """Get the 20-year estimated bias of the reforecast data."""
        # The the corresponding forecast dates for the reforecast data
        dates = [np.datetime64((ds_sub['model_issuance_date'].values[0].astype('M8[D]').astype('O')
                                + relativedelta(years=x)))
                 for x in ds_sub.start_year]

        # Adjust each forecast date by the lead time (0, 1, 2, ... days)
        lead_td = ds_deb.lead_time.values
        lead_dates = [x + lead_td for x in dates]

        # Select the subset of the ground truth matching this lead
        ds_truth_lead = ds_truth.sel(time=lead_dates)

        # # Assign the time coordinate to match the forecast dataframe for alignment and subtract
        ds_truth_lead = ds_truth_lead.assign_coords(time=ds_sub.start_year.values).rename(time='start_year')
        bias = (ds_truth_lead - ds_sub).mean(dim='start_year')
        return bias

    bias = ds_deb.groupby('model_issuance_date').map(get_bias)
    return bias


@dask_remote
@cacheable(data_type='array',
           cache_args=['variable', 'run_type', 'time_group', 'grid'],
           timeseries=['model_issuance_date'],
           cache=True,
           chunking={"lat": 121, "lon": 240, "lead_time": 1, "model_issuance_date": 1000})
def ifs_er_reforecast_bias(start_time, end_time, variable, run_type='average', time_group='weekly', grid="global1_5"):
    """Computes the bias of ECMWF reforecasts for all leads."""
    # Fetch the reforecast data to calculate how many leads we need
    if time_group == 'weekly':
        leads = [0, 7, 14, 21, 28, 35]
    else:
        leads = [0, 7, 14, 21, 28]

    # Accumulate all the per lead biases
    biases = []
    for i in leads:
        biases.append(ifs_er_reforecast_lead_bias(start_time, end_time, variable, lead=i,
                                                  run_type=run_type, time_group=time_group, grid=grid))
    # Concatenate leads and unstack
    ds_biases = xr.concat(biases, dim='lead_time')
    return ds_biases


@dask_remote
@cacheable(data_type='array',
           cache_args=['variable', 'margin_in_days', 'run_type', 'time_group', 'grid'],
           cache=True,
           timeseries=['start_date'],
           chunking={"lat": 121, "lon": 240, "lead_time": 1,
                     "start_date": 1000,
                     "model_issuance_date": 1000, "start_year": 1,
                     "member": 1},
           chunk_by_arg={
               'grid': {
                   # A note: a setting where time is in groups of 200 works better for regridding tasks,
                   # but is less good for storage.
                   'global0_25': {"lat": 721, "lon": 1440, 'model_issuance_date': 30, "start_date": 30}
               },
           })
def ifs_extended_range_debiased(start_time, end_time, variable, margin_in_days=6,
                                run_type='average', time_group='weekly', grid="global1_5"):
    """Computes the debiased ECMWF forecasts."""
    # Get bias data from reforecast; for now, debias with deterministic bias
    ds_b = ifs_er_reforecast_bias(start_time, end_time, variable,
                                  run_type='average', time_group=time_group, grid=grid)

    # Get forecast data
    ds_f = ifs_extended_range(start_time, end_time, variable, forecast_type='forecast',
                              run_type=run_type, time_group=time_group, grid=grid)
    if time_group == 'weekly':
        leads = [np.timedelta64(x, 'D') for x in [0, 7, 14, 21, 28, 35]]
    else:
        leads = [np.timedelta64(x, 'D') for x in [0, 7, 14, 21, 28]]
    ds_f = ds_f.sel(lead_time=leads)

    def bias_correct(ds_sub, margin_in_days=6):
        date = ds_sub.start_date.values
        dt = np.timedelta64(margin_in_days, 'D')
        nbhd = (ds_b.model_issuance_date.values >= date - dt) & \
            (ds_b.model_issuance_date.values <= date + dt)
        if nbhd.sum() == 0:  # No data to debias
            raise ValueError('No debiasing data found.')

        nbhd_df = ds_b.isel(model_issuance_date=nbhd).mean(dim='model_issuance_date')
        dsp = ds_sub + nbhd_df
        return dsp

    ds = ds_f.groupby('start_date').map(bias_correct, margin_in_days)
    # Should not be below zero after bias correction
    if variable == 'precip':
        ds = np.maximum(ds, 0)
    return ds


@dask_remote
@cacheable(data_type='array',
           cache_args=['variable', 'margin_in_days', 'run_type', 'time_group', 'grid'],
           cache=True,
           timeseries=['start_date'],
           chunking={"lat": 121, "lon": 240, "lead_time": 1,
                     "start_date": 1000,
                     "model_issuance_date": 1000, "start_year": 1,
                     "member": 1},
           chunk_by_arg={
               'grid': {
                   # A note: a setting where time is in groups of 200 works better for regridding tasks,
                   # but is less good for storage.
                   'global0_25': {"lat": 721, "lon": 1440, 'model_issuance_date': 30, "start_date": 30}
               },
           })
def ifs_extended_range_debiased_regrid(start_time, end_time, variable, margin_in_days=6,
                                       run_type='average', time_group='weekly', grid="global1_5"):
    """Computes the debiased ECMWF forecasts."""
    ds = ifs_extended_range_debiased(start_time, end_time, variable, margin_in_days=margin_in_days,
                                     run_type=run_type, time_group=time_group, grid='global1_5')
    if grid == 'global1_5':
        return ds

    # Need all lats / lons in a single chunk to be reasonable
    chunks = {'lat': 121, 'lon': 240, 'lead_time': 1}
    if run_type == 'perturbed':
        chunks['member'] = 1
        chunks['start_date'] = 200
    else:
        chunks['start_date'] = 200
    ds = ds.chunk(chunks)
    method = 'conservative' if variable == 'precip' else 'linear'
    # Need all lats / lons in a single chunk for the output to be reasonable
    ds = regrid(ds, grid, base='base180', method=method,
                output_chunks={"lat": 721, "lon": 1440})
    return ds


@dask_remote
@cacheable(data_type='array',
           timeseries='time',
           cache=False,
           cache_args=['variable', 'lead', 'prob_type', 'grid', 'mask', 'region'])
def ecmwf_ifs_er_debiased(start_time, end_time, variable, lead, prob_type='deterministic',
                          grid='global1_5', mask='lsm', region="global"):
    """Standard format forecast data for ECMWF forecasts."""
    lead_params = {
        "week1": ('weekly', 0),
        "week2": ('weekly', 7),
        "week3": ('weekly', 14),
        "week4": ('weekly', 21),
        "week5": ('weekly', 28),
        "week6": ('weekly', 35),
        "weeks12": ('biweekly', 0),
        "weeks23": ('biweekly', 7),
        "weeks34": ('biweekly', 14),
        "weeks45": ('biweekly', 21),
        "weeks56": ('biweekly', 28),
    }
    time_group, lead_id = lead_params.get(lead, (None, None))
    if time_group is None:
        raise NotImplementedError(f"Lead {lead} not implemented for ECMWF debiased forecasts.")

    if prob_type == 'deterministic':
        ds = ifs_extended_range_debiased_regrid(start_time, end_time, variable, margin_in_days=6,
                                                run_type='average', time_group=time_group, grid=grid)
        ds = ds.assign_attrs(prob_type="deterministic")
    else:  # probabilistic
        ds = ifs_extended_range_debiased_regrid(start_time, end_time, variable, margin_in_days=6,
                                                run_type='perturbed', time_group=time_group, grid=grid)
        ds = ds.assign_attrs(prob_type="ensemble")

    # Get specific lead
    ds = ds.sel(lead_time=np.timedelta64(lead_id, 'D'))
    ds = ds.rename({'start_date': 'time'})

    # Apply masking
    ds = apply_mask(ds, mask, var=variable, grid=grid)
    # Clip to specified region
    ds = clip_region(ds, region=region)
    return ds<|MERGE_RESOLUTION|>--- conflicted
+++ resolved
@@ -445,7 +445,6 @@
                      "start_date": 1000,
                      "model_issuance_date": 1000, "start_year": 1},
            auto_rechunk=False)
-<<<<<<< HEAD
 def ecmwf_abc_iri(start_time, end_time, variable, forecast_type, agg=14, grid="global1_5",  mask="lsm"):
     """Fetches forecast data from the ECMWF IRI dataset.
 
@@ -479,8 +478,6 @@
                      "start_date": 1000,
                      "model_issuance_date": 1000, "start_year": 1},
            auto_rechunk=False)
-=======
->>>>>>> 94de7c58
 def ecmwf_abc_wb(start_time, end_time, variable, forecast_type, agg=14, grid="global1_5",  mask="lsm"):
     """Fetches forecast data from the ECMWF IRI dataset.
 
