"""Functions to fetch and process data from the ECMWF IRI dataset."""
import sys
import pandas as pd
import numpy as np
from datetime import datetime
from dateutil.relativedelta import relativedelta
import dateparser
import os
import xarray as xr
import requests
import ssl
from urllib3 import poolmanager
import time

from sheerwater_benchmarking.reanalysis import era5_rolled
from sheerwater_benchmarking.utils import (dask_remote, cacheable, ecmwf_secret,
                                           get_grid, get_dates,
                                           is_valid_forecast_date,
                                           roll_and_agg,
                                           apply_mask, clip_region,
                                           lon_base_change,
                                           regrid)


########################################################################
# IRI download utility functions
########################################################################
class TLSAdapter(requests.adapters.HTTPAdapter):
    """Transport adapter that allows us to use TLSv1.2."""

    def init_poolmanager(self, connections, maxsize, block=False):
        """Create and initialize the urllib3 PoolManager."""
        ctx = ssl.create_default_context()
        ctx.set_ciphers('DEFAULT@SECLEVEL=1')
        self.poolmanager = poolmanager.PoolManager(
            num_pools=connections,
            maxsize=maxsize,
            block=block,
            ssl_version=ssl.PROTOCOL_TLS,
            ssl_context=ctx)


def download_url(url, timeout=600, retry=3, cookies={}):
    """Download URL, waiting some time between retries."""
    r = None
    session = requests.session()
    session.mount('https://', TLSAdapter())

    for i in range(retry):
        try:
            r = session.get(url, timeout=timeout, cookies=cookies)
            return r
        except requests.exceptions.Timeout as e:
            # Wait until making another request
            if i == retry - 1:
                raise e
            print(f"Request to url {url} has timed out. Trying again...")
            time.sleep(3)
    print(f"Failed to retrieve file after {retry} attempts. Stopping...")


########################################################################
#  IRI ECMWF download and process functions
########################################################################
@dask_remote
@cacheable(data_type='array',
           cache_args=['time', 'variable', 'forecast_type', 'run_type', 'grid'],
           chunking={'lat': 121, 'lon': 240, 'lead_time': 46, 'model_run': 1,
                     'start_date': 969, 'model_issuance_date': 1})
def single_iri_ecmwf(time, variable, forecast_type,
                     run_type="average", grid="global1_5",
                     verbose=True):
    """Fetches forecast data from the IRI ECMWF dataset.

    Args:
        time (str): The date to fetch data for (by day).
        variable (str): The weather variable to fetch.
        forecast_type (str): The type of forecast to fetch. One of "forecast" or "reforecast".
        run_type (str): The type of run to fetch. One of:
            - average: to download the averaged of the perturbed runs
            - control: to download the control forecast
            - perturbed: to download all perturbed runs
            - [int 0-50]: to download a specific  perturbed run
        grid (str): The grid resolution to fetch the data at. One of:
            - global1_5: 1.5 degree global grid
        verbose (bool): Whether to print verbose output.
    """
    if variable == "tmp2m":
        weather_variable_name_on_server = "2m_above_ground/.2t"
    elif variable == "precip":
        weather_variable_name_on_server = "sfc_precip/.tp"
    else:
        raise ValueError("Invalid weather variable.")

    forecast_runs = "control" if run_type == "control" else "perturbed"
    leads_id = "LA" if variable == "tmp2m" else "L"
    average_model_runs_url = "[M]average/" if run_type == "average" else ""
    single_model_run_url = f"M/({run_type})VALUES/" if isinstance(run_type, int) else ""

    lons, lats, grid_size = get_grid(grid)
    restrict_lat_url = f"Y/{lats[0]}/{grid_size}/{lats[-1]}/GRID/"
    restrict_lon_url = f"X/{lons[0]}/{grid_size}/{lons[-1]}/GRID/"

    if variable == "tmp2m":
        # Convert from Kelvin to Celsius.
        differences_url = ""
        convert_units_url = "(Celsius_scale)/unitconvert/"
    else:
        differences_url = "[L]differences/"
        convert_units_url = "c://name//water_density/def/998/(kg/m3)/:c/div/(mm)/unitconvert/"

    if verbose:
        print("ecmwf")

    date = dateparser.parse(time)
    day, month, year = datetime.strftime(date, "%d,%b,%Y").split(",")

    restrict_forecast_date_url = f"S/({day} {month} {year})VALUES/"

    if not is_valid_forecast_date("ecmwf", forecast_type, date):
        if verbose:
            print(
                f"Skipping: {day} {month} {year} (not a valid {forecast_type} date)."
            )
        return None

    URL = (
        f"https://iridl.ldeo.columbia.edu/SOURCES/.ECMWF/.S2S/.ECMF/"
        f".{forecast_type}/.{forecast_runs}/.{weather_variable_name_on_server}/"
        f"{average_model_runs_url}"
        f"{single_model_run_url}"
        f"{restrict_forecast_date_url}"
        f"{restrict_lat_url}"
        f"{restrict_lon_url}"
        f"{convert_units_url}"
        f"{differences_url}"
        f"data.nc"
    )

    os.makedirs('./temp', exist_ok=True)
    file = f"./temp/{variable}-{grid}-{run_type}-{forecast_type}-{time}.nc"
    r = download_url(URL, cookies={"__dlauth_id": ecmwf_secret()})
    if r.status_code == 200 and r.headers["Content-Type"] == "application/x-netcdf":
        if verbose:
            print(f"Downloading: {day} {month} {year}.")
        with open(file, "wb") as f:
            f.write(r.content)

        if verbose:
            print(f"-done (downloaded {sys.getsizeof(r.content) / 1024:.2f} KB).\n")
    elif r.status_code == 404:
        print(f"Data for {day} {month} {year} is not available for model ecmwf.\n")
        return None
    else:
        print(f"Unknown error occurred when trying to download data for {day} {month} {year} for model ecmwf.\n")
        # raise ValueError(f"Failed to download data for {day} {month} {year} for model ecmwf.")
        return None

    rename_dict = {
        "S": "start_date",
        f"{leads_id}": "lead_time",
        "X": "lon",
        "Y": "lat",
    }

    if variable == "precip":
        rename_dict["ratio"] = "precip"
    else:
        rename_dict["2t"] = "tmp2m"

    try:
        # Read the data and return individual datasets
        if forecast_type == "forecast":
            ds = xr.open_dataset(file, engine="netcdf4")
        else:
            ds = xr.open_dataset(file, decode_times=False, engine="netcdf4")

            # Manually decode the time variable
            ds['S'] = pd.to_datetime(
                ds['S'].values, unit="D", origin=pd.Timestamp("1960-01-01"))

            model_issuance_day = ds['S.day'].values[0]
            model_issuance_month = ds['S.month'].values[0]
            model_issuance_date_in_1960 = pd.Timestamp(
                f"1960-{model_issuance_month}-{model_issuance_day}")

            # While hdates refer to years (for which the model issued in ds["S"] is initialized),
            # its values are given as months until the middle of the year, so 6 months are subtracted
            # to yield the beginning of the year.
            ds['hdate'] = pd.to_datetime(
                [model_issuance_date_in_1960 + pd.DateOffset(months=x-6) for x in ds['hdate'].values])

            # Drop future forecast dates, which are all NaNs
            ds = ds.dropna(dim="hdate", how="all")
            if ds.sizes["hdate"] == 0:
                # If no forecast dates are available, return None
                print(f"No data found for: {day} {month} {year} (a valid {forecast_type} date).")
                return None

            # Reforecast-specific renaming
            rename_dict["hdate"] = "start_date"
            rename_dict["S"] = "model_issuance_date"
    except OSError:
        print(f"Failed to load data for: {day} {month} {year} (a valid {forecast_type} date).")
        return None

    # Deal with model runs
    if "M" in ds and ds.sizes["M"] == 1:
        ds = ds.squeeze("M")
    elif "M" in ds:
        rename_dict["M"] = "model_run"

    # Rename columns to standard names
    ds = ds.rename(rename_dict)

    ds = ds.compute()
    os.remove(file)
    return ds


@dask_remote
@cacheable(data_type='array',
           cache_args=['time', 'variable', 'forecast_type', 'run_type', 'grid'],
           chunking={'lat': 121, 'lon': 240, 'lead_time': 46, 'model_run': 1,
                     'start_year': 20, 'model_issuance_date': 1})
def single_iri_ecmwf_dense(time, variable, forecast_type,
                           run_type="average", grid="global1_5",
                           verbose=True):
    """Fetches a single IRI ECMWF forecast and then converts to dense format.

    Converts the start_date to start date year. This allows a dense array post merging because
    the data within the year is always the same as the model issuance date.
    eliminating the sparsity of start_dates without model issuance dates.

    Interface is the same as single_iri_ecmwf.
    """
    if time == "2016-02-25":
        recompute = False
    else:
        recompute = False
    ds = single_iri_ecmwf(time, variable, forecast_type, run_type, grid,
                          verbose, retry_null_cache=True, recompute=recompute, force_overwrite=True)

    if ds is None:
        return None

    # Convert start_date to start_year
    ds = ds.assign_coords(start_date=ds['start_date.year'])
    ds = ds.rename({'start_date': 'start_year'})

    return ds


@ dask_remote
@ cacheable(data_type='array',
            timeseries=['start_date', 'model_issuance_date'],
            cache_args=['variable', 'forecast_type', 'run_type', 'grid'],
            chunking={'lat': 121, 'lon': 240, 'lead_time': 46, 'start_date': 969,
                      'model_run': 1, 'start_year': 29, 'model_issuance_date': 1},
            cache=False,
            auto_rechunk=False)
def iri_ecmwf(start_time, end_time, variable, forecast_type,
              run_type="average", grid="global1_5", verbose=False):
    """Fetches forecast data from the ECMWF IRI dataset.

    Args:
        start_time (str): The start date to fetch data for.
        end_time (str): The end date to fetch.
        variable (str): The weather variable to fetch.
        forecast_type (str): The type of forecast to fetch. One of "forecast" or "reforecast".
        run_type (str): The type of run to fetch. One of:
            - average: to download the averaged of the perturbed runs
            - control: to download the control forecast
            - perturbed: to download all perturbed runs
            - [int 0-50]: to download a specific  perturbed run
        grid (str): The grid resolution to fetch the data at. One of:
            - global1_5: 1.5 degree global grid
        verbose (bool): Whether to print verbose output.
    """
    # Read and combine all the data into an array
    target_dates = get_dates(start_time, end_time,
                             stride="day", return_string=True)

    # Get correct single function
    fn = single_iri_ecmwf if forecast_type == "forecast" else single_iri_ecmwf_dense
    datasets = []
    for date in target_dates:
        # ds = dask.delayed(fn)(
        #     date, variable, forecast_type, run_type, grid, verbose, filepath_only=True)
        if date == "2016-02-25":
            recompute = False
        else:
            recompute = False
        ds = fn(
            date, variable, forecast_type, run_type, grid, verbose, retry_null_cache=True, filepath_only=True,
            recompute=recompute, force_overwrite=True)
        datasets.append(ds)
    # datasets = dask.compute(*datasets)
    data = [d for d in datasets if d is not None]
    if len(data) == 0:
        return None

    if forecast_type == "forecast":
        x = xr.open_mfdataset(data,
                              engine='zarr',
                              combine="by_coords",
                              parallel=True,
                              chunks={'lat': 121, 'lon': 240, 'lead_time': 46, 'start_date': 969})
        return x
    elif forecast_type == "reforecast":
        x = xr.open_mfdataset(data,
                              engine='zarr',
                              concat_dim='model_issuance_date',
                              combine="nested",
                              parallel=True,
                              chunks={'lat': 121, 'lon': 240, 'lead_time': 46, 'model_run': 1,
                                      'start_year': 20, 'model_issuance_date': 1})

        return x


@ dask_remote
@ cacheable(data_type='array',
            cache_args=['variable', 'forecast_type', 'grid'],
            timeseries=['start_date', 'model_issuance_date'],
            chunking={"lat": 121, "lon": 240, "lead_time": 46,
                      "start_date": 969, "start_year": 29,
                      "model_issuance_date": 1},
            auto_rechunk=False)
def ecmwf_averaged(start_time, end_time, variable, forecast_type, grid="global1_5"):
    """Fetches forecast data from the ECMWF IRI dataset.

    Args:
        start_time (str): The start date to fetch data for.
        end_time (str): The end date to fetch.
        variable (str): The weather variable to fetch.
        forecast_type (str): The type of forecast to fetch. One of "forecast" or "hindcast".
        grid (str): The grid resolution to fetch the data at. One of:
            - global1_5: 1.5 degree global grid
    """
    # Ensure appropriate chunking for merge
    chunk_dict = {'lat': 121, 'lon': 240, 'lead_time': 46}
    if forecast_type == "reforecast":
        chunk_dict['start_year'] = 29
        chunk_dict['model_issuance_date'] = 1
    else:
        chunk_dict['start_date'] = 29

    # Read and combine all the data into an array
    df_control = iri_ecmwf(start_time, end_time, variable,
                           forecast_type, run_type="control",
                           grid=grid) \
        .rename({f"{variable}": f"{variable}_control"})
    # A note: this rechunking shouldn't be necessary, but it is
    df_control = df_control.chunk(chunk_dict)

    df_pert = iri_ecmwf(start_time, end_time, variable,
                        forecast_type, run_type="average",
                        grid=grid) \
        .rename({f"{variable}": f"{variable}_pert"})
    # A note: this rechunking shouldn't be necessary, but it is
    df_pert = df_pert.chunk(chunk_dict)

    # Combine control and perturbed runs
    if forecast_type == "forecast":
        M = 50.0  # forecast average is made up of 50 ensemble members
    else:
        M = 10.0  # reforecast average is made up of 10 ensemble members

    # Need to run a merge here, because sometimes pert and control
    # are available for different dates
    df = xr.merge([df_control, df_pert], join="outer")

    # Take a weighted average of the control and perturbed runs
    df[variable] = df[f"{variable}_control"] * 1./(M+1.) + df[f"{variable}_pert"] * M/(M+1.)
    df = df.drop([f"{variable}_control", f"{variable}_pert"])

    return df


@ dask_remote
@ cacheable(data_type='array',
            cache_args=['variable', 'forecast_type', 'agg', 'grid'],
            timeseries=['start_date', 'model_issuance_date'],
            chunking={"lat": 32, "lon": 30, "lead_time": 1, "start_date": 969,
                      "start_year": 29, "model_issuance_date": 969},
            auto_rechunk=False)
def ecmwf_rolled(start_time, end_time, variable, forecast_type,
                 agg=14, grid="global1_5"):
    """Fetches forecast data from the ECMWF IRI dataset.

    Args:
        start_time (str): The start date to fetch data for.
        end_time (str): The end date to fetch.
        variable (str): The weather variable to fetch.
        forecast_type (str): The type of forecast to fetch. One of "forecast" or "hindcast".
        grid (str): The grid resolution to fetch the data at. One of:
            - global1_5: 1.5 degree global grid
        agg (str): The aggregation period to use, in days
    """
    if grid != 'global1_5':
        # Recursively call the function with the standard grid
        # This will hit the cache if this grid already exists
        ds = ecmwf_rolled(start_time, end_time, variable, forecast_type, grid='global1_5')
        ds = regrid(ds, grid, base='base180')
        return ds
    else:
        # Read and combine all the data into an array
        ds = ecmwf_averaged(start_time, end_time, variable,
                            forecast_type, grid=grid)

        # Convert to base180 longitude
        ds = lon_base_change(ds, to_base="base180")

        # Roll and aggregate the data
        agg_fn = "sum" if variable == "precip" else "mean"
        ds = roll_and_agg(ds, agg=agg, agg_col="lead_time", agg_fn=agg_fn)

    return ds


@ dask_remote
@ cacheable(data_type='array',
            cache_args=['variable', 'agg', 'grid', 'lead'],
            timeseries=['model_issuance_date'],
            cache=True,
            chunking={"lat": 721, "lon": 1440, "start_year": 30, "model_issuance_date": 1},)
def ecmwf_reforecast_lead_bias(start_time, end_time, variable, agg=14, lead=0, grid="global1_5"):
    """Computes the bias of ECMWF reforecasts for a specific lead."""
    # Fetch the reforecast data; get's the past 20 years associated with each start date
    ds_deb = ecmwf_rolled(start_time, end_time, variable, forecast_type='reforecast', agg=agg, grid=grid)
    if lead >= len(ds_deb.lead_time):
        # Lead does not exist
        return None
    ds_deb = ds_deb.isel(lead_time=lead)

    # TODO: remove once ECMWF is fixed
    ds_deb = lon_base_change(ds_deb)

    # Get the pre-aggregated ERA5 data,
    new_start = (dateparser.parse(start_time) - relativedelta(years=21)).strftime("%Y-%m-%d")
    new_end = (dateparser.parse(end_time) + relativedelta(days=33)).strftime("%Y-%m-%d")
    ds_truth = era5_rolled(new_start, new_end, variable, agg=agg, grid=grid).chunk(time=1)

    # Stack the index of the reforecast data into a multi-index
    ds_stacked = ds_deb.stack(time=["start_year", "model_issuance_date"]).dropna(dim="time")
    ds_stacked = ds_stacked.chunk(lat=121, lon=240, time=30)

    # Get the dates associated with each combination of start year and model issuance date
    dates = [np.datetime64(dateparser.parse(
        f"{int(x['start_year'])}-{int(x['model_issuance_date'].dt.month)}-{int(x['model_issuance_date'].dt.day)}"))
        for x in ds_stacked.time]
    lead_td = ds_deb.lead_time.values - np.timedelta64(12, 'h')

    # The lead time is offset by 12 hours; snap to the start of the day
    # Adjust each forecast date by the lead time (0, 1, 2, ... days)
    lead_dates = [x + lead_td for x in dates]

    # Select the subset of the ground truth matching this lead
    ds_truth_lead = ds_truth.sel(time=lead_dates)

    # Assign the time coordinate to match the forecast dataframe for alignment and subtract
    bias = ds_truth_lead.assign_coords(time=ds_stacked.time) - ds_stacked
    bias = bias.unstack().chunk({"lat": 721, "lon": 1440, "start_year": 30, "model_issuance_date": 30})
    bias = bias.sortby("model_issuance_date")
    return bias


@ dask_remote
@ cacheable(data_type='array',
            cache_args=['variable', 'agg', 'grid'],
            timeseries=['model_issuance_date'],
            cache=True,
            chunking={"lat": 721, "lon": 1440, "start_year": 30, "model_issuance_date": 1},)
def ecmwf_reforecast_bias(start_time, end_time, variable, agg=14, grid="global1_5"):
    """Computes the bias of ECMWF reforecasts for a specific lead."""
    # Fetch the reforecast data; get's the past 20 years associated with each start date
    ds_deb = ecmwf_rolled(start_time, end_time, variable, forecast_type='reforecast', agg=agg, grid=grid)
    leads = len(ds_deb.lead_time)

    # Accumulate all the per lead biases
    biases = [ecmwf_reforecast_lead_bias(start_time, end_time, variable, agg=agg,
                                         recompute=True, force_overwrite=True,
                                         lead=i, grid=grid) for i in range(leads)]
    # Concatenate leads and unstack
    ds_biases = xr.concat(biases, dim='lead_time')
    return ds_biases


@ dask_remote
@ cacheable(data_type='array',
            cache=True,
            timeseries=['start_date', 'model_issuance_date'],
            cache_args=['variable', 'forecast_type', 'agg', 'grid', 'mask'],
            chunking={"lat": 32, "lon": 30, "lead_time": 1, "start_date": 969,
                      "start_year": 29, "model_issuance_date": 969},
            auto_rechunk=False)
def ecmwf_agg(start_time, end_time, variable, forecast_type, agg=14,
              grid="global1_5",  mask="lsm", region='global'):
    """Fetches forecast data from the ECMWF IRI dataset.

    Specialized function for the ABC model

    Args:
        start_time (str): The start date to fetch data for.
        end_time (str): The end date to fetch.
        variable (str): The weather variable to fetch.
        forecast_type (str): The type of forecast to fetch. One of "forecast" or "reforecast".
        agg (str): The aggregation period to use, in days
        grid (str): The grid resolution to fetch the data at.
        mask (str): The mask to apply. One of:
            - lsm: land-sea mask
            - None: no mask
        region (str): The region to clip the data to. One of:
            - global: global region
            - africa: the African continent
    """
    ds = ecmwf_rolled(start_time, end_time, variable,
                      forecast_type, agg=agg,  grid=grid)

    # TODO: remove once ECMWF is fixed
    ds = lon_base_change(ds, to_base="base180")

    # Apply masking
    ds = apply_mask(ds, mask, var=variable, grid=grid)
    # Clip to specified region
    ds = clip_region(ds, region=region)
    return ds


<<<<<<< HEAD
@ dask_remote
@ cacheable(data_type='array',
            timeseries='time',
            cache=False,
            cache_args=['variable', 'lead', 'dorp', 'grid', 'mask', 'region'])
def ecmwf_er(start_time, end_time, variable, lead, prob_type='deterministic',
             grid='global1_5', mask='lsm', region="global"):
=======
@dask_remote
@cacheable(data_type='array',
           timeseries='time',
           cache=False,
           cache_args=['variable', 'lead', 'prob_type', 'grid', 'mask', 'region'])
def ecmwf_er(start_time, end_time, variable, lead, prob_type='deteriminstic',
             grid='global1_5', mask='lsm', region="africa"):
>>>>>>> e4ce803e
    """Standard format forecast data for ECMWF forecasts."""
    lead_params = {
        "week1": (7, 0),
        "week2": (7, 7),
        "week3": (7, 21),
        "week4": (7, 28),
        "week5": (7, 35),
        "week6": (7, 42),
        "weeks12": (14, 0),
        "weeks23": (14, 7),
        "weeks34": (14, 14),
        "weeks45": (14, 21),
        "weeks56": (14, 28),
    }
    agg, lead_id = lead_params.get(lead, (None, None))
    if agg is None:
        raise NotImplementedError(f"Lead {lead} not implemented for ECMWF forecasts.")

    ds = ecmwf_rolled(start_time, end_time, variable, forecast_type="forecast", agg=agg, grid=grid)

    # Leads are 12 hours offset from the forecast date
    ds = ds.sel(lead_time=np.timedelta64(lead_id, 'D')+np.timedelta64(12, 'h'))

    ds = ds.rename({'start_date': 'time'})
<<<<<<< HEAD
    if prob_type == 'deterministic':
        ds = ds.assign_coords(member=-1)
    else:
=======
    ds = ds.assign_attrs(prob_type="deterministic")
    if prob_type != 'deterministic':
>>>>>>> e4ce803e
        raise NotImplementedError("Only deterministic forecasts are available for ECMWF.")

    # Apply masking
    ds = apply_mask(ds, mask, var=variable, grid=grid)
    # Clip to specified region
    ds = clip_region(ds, region=region)
    return ds

# @dask_remote
# @cacheable(data_type='array',
#            cache_args=['variable', 'agg', 'grid'],
#            timeseries=['model_issuance_date'],
#            cache=True,
#            chunking={"lat": 721, "lon": 1440, "start_year": 30, 'lead_time': 1, "model_issuance_date": 1},)
# def ecmwf_reforecast_bias(start_time, end_time, variable, agg=14, grid="global1_5"):
#     """Computes the bias of ECMWF reforecasts for a specific lead."""
#     # Fetch the reforecast data; get's the past 20 years associated with each start date
#     ds_deb = ecmwf_rolled(start_time, end_time, variable, forecast_type='reforecast', agg=agg, grid=grid)
#     # TODO: remove once ECMWF is fixed
#     ds_deb = lon_base_change(ds_deb)

#     # Get the pre-aggregated ERA5 data,
#     new_start = (dateparser.parse(start_time) - relativedelta(years=21)).strftime("%Y-%m-%d")
#     new_end = (dateparser.parse(end_time) + relativedelta(days=33)).strftime("%Y-%m-%d")
#     ds_truth = era5_rolled(new_start, new_end, variable, agg=agg, grid=grid).chunk(time=1)

#     # Stack the index of the reforecast data into a multi-index
#     ds_stacked = ds_deb.stack(time=["start_year", "model_issuance_date"]).dropna(dim="time")
#     ds_stacked = ds_stacked.chunk(lat=121, lon=240, time=30, lead_time=1)

#     # Get the dates associated with each combination of start year and model issuance date
#     dates = [np.datetime64(dateparser.parse(
#         f"{int(x['start_year'])}-{int(x['model_issuance_date'].dt.month)}-{int(x['model_issuance_date'].dt.day)}"))
#         for x in ds_stacked.time]

#     biases = []
#     for i, lead in enumerate(ds_stacked.lead_time.values):
#         def get_lead_bias(ld, index):
#             lead_td = ld - np.timedelta64(12, 'h')
#             # The lead time is offset by 12 hours; snap to the start of the day
#             # Adjust each forecast date by the lead time (0, 1, 2, ... days)
#             lead_dates = [x + lead_td for x in dates]

#             # Select the subset of the ground truth matching this lead
#             ds_truth_lead = ds_truth.sel(time=lead_dates)

#             # Assign the time coordinate to match the forecast dataframe for alignment and subtract
#             bias = ds_truth_lead.assign_coords(time=ds_stacked.time) - ds_stacked.isel(lead_time=index)
#             bias = bias.unstack().chunk({"lat": 721, "lon": 1440, "start_year": 30, "model_issuance_date": 30})
#             return bias

#         bias = dask.delayed(get_lead_bias)(lead, i)
#         biases.append(bias)

#     # Delayed computation
#     biases = dask.compute(*biases)

#     # Concatenate leads and unstack
#     ds_biases = xr.concat(biases, dim=ds_stacked.lead_time)
#     return ds_biases<|MERGE_RESOLUTION|>--- conflicted
+++ resolved
@@ -319,14 +319,14 @@
         return x
 
 
-@ dask_remote
-@ cacheable(data_type='array',
-            cache_args=['variable', 'forecast_type', 'grid'],
-            timeseries=['start_date', 'model_issuance_date'],
-            chunking={"lat": 121, "lon": 240, "lead_time": 46,
-                      "start_date": 969, "start_year": 29,
-                      "model_issuance_date": 1},
-            auto_rechunk=False)
+@dask_remote
+@cacheable(data_type='array',
+           cache_args=['variable', 'forecast_type', 'grid'],
+           timeseries=['start_date', 'model_issuance_date'],
+           chunking={"lat": 121, "lon": 240, "lead_time": 46,
+                     "start_date": 969, "start_year": 29,
+                     "model_issuance_date": 1},
+           auto_rechunk=False)
 def ecmwf_averaged(start_time, end_time, variable, forecast_type, grid="global1_5"):
     """Fetches forecast data from the ECMWF IRI dataset.
 
@@ -378,13 +378,13 @@
     return df
 
 
-@ dask_remote
-@ cacheable(data_type='array',
-            cache_args=['variable', 'forecast_type', 'agg', 'grid'],
-            timeseries=['start_date', 'model_issuance_date'],
-            chunking={"lat": 32, "lon": 30, "lead_time": 1, "start_date": 969,
-                      "start_year": 29, "model_issuance_date": 969},
-            auto_rechunk=False)
+@dask_remote
+@cacheable(data_type='array',
+           cache_args=['variable', 'forecast_type', 'agg', 'grid'],
+           timeseries=['start_date', 'model_issuance_date'],
+           chunking={"lat": 32, "lon": 30, "lead_time": 1, "start_date": 969,
+                     "start_year": 29, "model_issuance_date": 969},
+           auto_rechunk=False)
 def ecmwf_rolled(start_time, end_time, variable, forecast_type,
                  agg=14, grid="global1_5"):
     """Fetches forecast data from the ECMWF IRI dataset.
@@ -419,12 +419,12 @@
     return ds
 
 
-@ dask_remote
-@ cacheable(data_type='array',
-            cache_args=['variable', 'agg', 'grid', 'lead'],
-            timeseries=['model_issuance_date'],
-            cache=True,
-            chunking={"lat": 721, "lon": 1440, "start_year": 30, "model_issuance_date": 1},)
+@dask_remote
+@cacheable(data_type='array',
+           cache_args=['variable', 'agg', 'grid', 'lead'],
+           timeseries=['model_issuance_date'],
+           cache=True,
+           chunking={"lat": 721, "lon": 1440, "start_year": 30, "model_issuance_date": 1},)
 def ecmwf_reforecast_lead_bias(start_time, end_time, variable, agg=14, lead=0, grid="global1_5"):
     """Computes the bias of ECMWF reforecasts for a specific lead."""
     # Fetch the reforecast data; get's the past 20 years associated with each start date
@@ -466,12 +466,12 @@
     return bias
 
 
-@ dask_remote
-@ cacheable(data_type='array',
-            cache_args=['variable', 'agg', 'grid'],
-            timeseries=['model_issuance_date'],
-            cache=True,
-            chunking={"lat": 721, "lon": 1440, "start_year": 30, "model_issuance_date": 1},)
+@dask_remote
+@cacheable(data_type='array',
+           cache_args=['variable', 'agg', 'grid'],
+           timeseries=['model_issuance_date'],
+           cache=True,
+           chunking={"lat": 721, "lon": 1440, "start_year": 30, "model_issuance_date": 1},)
 def ecmwf_reforecast_bias(start_time, end_time, variable, agg=14, grid="global1_5"):
     """Computes the bias of ECMWF reforecasts for a specific lead."""
     # Fetch the reforecast data; get's the past 20 years associated with each start date
@@ -487,14 +487,14 @@
     return ds_biases
 
 
-@ dask_remote
-@ cacheable(data_type='array',
-            cache=True,
-            timeseries=['start_date', 'model_issuance_date'],
-            cache_args=['variable', 'forecast_type', 'agg', 'grid', 'mask'],
-            chunking={"lat": 32, "lon": 30, "lead_time": 1, "start_date": 969,
-                      "start_year": 29, "model_issuance_date": 969},
-            auto_rechunk=False)
+@dask_remote
+@cacheable(data_type='array',
+           cache=True,
+           timeseries=['start_date', 'model_issuance_date'],
+           cache_args=['variable', 'forecast_type', 'agg', 'grid', 'mask'],
+           chunking={"lat": 32, "lon": 30, "lead_time": 1, "start_date": 969,
+                     "start_year": 29, "model_issuance_date": 969},
+           auto_rechunk=False)
 def ecmwf_agg(start_time, end_time, variable, forecast_type, agg=14,
               grid="global1_5",  mask="lsm", region='global'):
     """Fetches forecast data from the ECMWF IRI dataset.
@@ -528,23 +528,13 @@
     return ds
 
 
-<<<<<<< HEAD
-@ dask_remote
-@ cacheable(data_type='array',
-            timeseries='time',
-            cache=False,
-            cache_args=['variable', 'lead', 'dorp', 'grid', 'mask', 'region'])
+@dask_remote
+@cacheable(data_type='array',
+           timeseries='time',
+           cache=False,
+           cache_args=['variable', 'lead', 'dorp', 'grid', 'mask', 'region'])
 def ecmwf_er(start_time, end_time, variable, lead, prob_type='deterministic',
              grid='global1_5', mask='lsm', region="global"):
-=======
-@dask_remote
-@cacheable(data_type='array',
-           timeseries='time',
-           cache=False,
-           cache_args=['variable', 'lead', 'prob_type', 'grid', 'mask', 'region'])
-def ecmwf_er(start_time, end_time, variable, lead, prob_type='deteriminstic',
-             grid='global1_5', mask='lsm', region="africa"):
->>>>>>> e4ce803e
     """Standard format forecast data for ECMWF forecasts."""
     lead_params = {
         "week1": (7, 0),
@@ -569,14 +559,8 @@
     ds = ds.sel(lead_time=np.timedelta64(lead_id, 'D')+np.timedelta64(12, 'h'))
 
     ds = ds.rename({'start_date': 'time'})
-<<<<<<< HEAD
-    if prob_type == 'deterministic':
-        ds = ds.assign_coords(member=-1)
-    else:
-=======
     ds = ds.assign_attrs(prob_type="deterministic")
     if prob_type != 'deterministic':
->>>>>>> e4ce803e
         raise NotImplementedError("Only deterministic forecasts are available for ECMWF.")
 
     # Apply masking
