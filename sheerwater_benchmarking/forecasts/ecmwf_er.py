"""Functions to fetch and process data from the ECMWF IRI dataset."""
import sys
import pandas as pd
import numpy as np
from datetime import datetime
from dateutil.relativedelta import relativedelta
import dateparser
import os
import xarray as xr
import requests
import ssl
from urllib3 import poolmanager
import time

from sheerwater_benchmarking.reanalysis import era5_rolled
from sheerwater_benchmarking.utils import (dask_remote, cacheable, ecmwf_secret,
                                           get_grid, get_dates,
                                           is_valid_forecast_date,
                                           roll_and_agg,
                                           apply_mask, clip_region,
                                           lon_base_change,
                                           regrid, get_variable)


########################################################################
# IRI download utility functions
########################################################################
class TLSAdapter(requests.adapters.HTTPAdapter):
    """Transport adapter that allows us to use TLSv1.2."""

    def init_poolmanager(self, connections, maxsize, block=False):
        """Create and initialize the urllib3 PoolManager."""
        ctx = ssl.create_default_context()
        ctx.set_ciphers('DEFAULT@SECLEVEL=1')
        self.poolmanager = poolmanager.PoolManager(
            num_pools=connections,
            maxsize=maxsize,
            block=block,
            ssl_version=ssl.PROTOCOL_TLS,
            ssl_context=ctx)


def download_url(url, timeout=600, retry=3, cookies={}):
    """Download URL, waiting some time between retries."""
    r = None
    session = requests.session()
    session.mount('https://', TLSAdapter())

    for i in range(retry):
        try:
            r = session.get(url, timeout=timeout, cookies=cookies)
            return r
        except requests.exceptions.Timeout as e:
            # Wait until making another request
            if i == retry - 1:
                raise e
            print(f"Request to url {url} has timed out. Trying again...")
            time.sleep(3)
    print(f"Failed to retrieve file after {retry} attempts. Stopping...")


########################################################################
#  IRI ECMWF download and process functions
########################################################################
@dask_remote
@cacheable(data_type='array',
           cache_args=['time', 'variable', 'forecast_type', 'run_type', 'grid'],
           chunking={'lat': 121, 'lon': 240, 'lead_time': 46, 'model_run': 1,
                     'start_date': 969, 'model_issuance_date': 1})
def single_iri_ecmwf(time, variable, forecast_type,
                     run_type="average", grid="global1_5",
                     verbose=True):
    """Fetches forecast data from the IRI ECMWF dataset.

    Args:
        time (str): The date to fetch data for (by day).
        variable (str): The weather variable to fetch.
        forecast_type (str): The type of forecast to fetch. One of "forecast" or "reforecast".
        run_type (str): The type of run to fetch. One of:
            - average: to download the averaged of the perturbed runs
            - control: to download the control forecast
            - perturbed: to download all perturbed runs
            - [int 0-50]: to download a specific  perturbed run
        grid (str): The grid resolution to fetch the data at. One of:
            - global1_5: 1.5 degree global grid
        verbose (bool): Whether to print verbose output.
    """
    if variable == "tmp2m":
        weather_variable_name_on_server = "2m_above_ground/.2t"
    elif variable == "precip":
        weather_variable_name_on_server = "sfc_precip/.tp"
    else:
        raise ValueError("Invalid weather variable.")

    forecast_runs = "control" if run_type == "control" else "perturbed"
    leads_id = "LA" if variable == "tmp2m" else "L"
    average_model_runs_url = "[M]average/" if run_type == "average" else ""
    single_model_run_url = f"M/({run_type})VALUES/" if isinstance(run_type, int) else ""

    lons, lats, grid_size = get_grid(grid)
    restrict_lat_url = f"Y/{lats[0]}/{grid_size}/{lats[-1]}/GRID/"
    restrict_lon_url = f"X/{lons[0]}/{grid_size}/{lons[-1]}/GRID/"

    if variable == "tmp2m":
        # Convert from Kelvin to Celsius.
        differences_url = ""
        convert_units_url = "(Celsius_scale)/unitconvert/"
    else:
        differences_url = "[L]differences/"
        convert_units_url = "c://name//water_density/def/998/(kg/m3)/:c/div/(mm)/unitconvert/"

    if verbose:
        print("ecmwf")

    date = dateparser.parse(time)
    day, month, year = datetime.strftime(date, "%d,%b,%Y").split(",")

    restrict_forecast_date_url = f"S/({day} {month} {year})VALUES/"

    if not is_valid_forecast_date("ecmwf", forecast_type, date):
        if verbose:
            print(
                f"Skipping: {day} {month} {year} (not a valid {forecast_type} date)."
            )
        return None

    URL = (
        f"https://iridl.ldeo.columbia.edu/SOURCES/.ECMWF/.S2S/.ECMF/"
        f".{forecast_type}/.{forecast_runs}/.{weather_variable_name_on_server}/"
        f"{average_model_runs_url}"
        f"{single_model_run_url}"
        f"{restrict_forecast_date_url}"
        f"{restrict_lat_url}"
        f"{restrict_lon_url}"
        f"{convert_units_url}"
        f"{differences_url}"
        f"data.nc"
    )

    os.makedirs('./temp', exist_ok=True)
    file = f"./temp/{variable}-{grid}-{run_type}-{forecast_type}-{time}.nc"
    r = download_url(URL, cookies={"__dlauth_id": ecmwf_secret()})
    if r.status_code == 200 and r.headers["Content-Type"] == "application/x-netcdf":
        if verbose:
            print(f"Downloading: {day} {month} {year}.")
        with open(file, "wb") as f:
            f.write(r.content)

        if verbose:
            print(f"-done (downloaded {sys.getsizeof(r.content) / 1024:.2f} KB).\n")
    elif r.status_code == 404:
        print(f"Data for {day} {month} {year} is not available for model ecmwf.\n")
        return None
    else:
        raise ValueError(f"Failed to download data for {day} {month} {year} for model ecmwf.")

    rename_dict = {
        "S": "start_date",
        f"{leads_id}": "lead_time",
        "X": "lon",
        "Y": "lat",
    }

    if variable == "precip":
        rename_dict["ratio"] = "precip"
    else:
        rename_dict["2t"] = "tmp2m"

    try:
        # Read the data and return individual datasets
        if forecast_type == "forecast":
            ds = xr.open_dataset(file, engine="netcdf4")
        else:
            ds = xr.open_dataset(file, decode_times=False, engine="netcdf4")

            # Manually decode the time variable
            ds['S'] = pd.to_datetime(
                ds['S'].values, unit="D", origin=pd.Timestamp("1960-01-01"))

            model_issuance_day = ds['S.day'].values[0]
            model_issuance_month = ds['S.month'].values[0]
            model_issuance_date_in_1960 = pd.Timestamp(
                f"1960-{model_issuance_month}-{model_issuance_day}")

            # While hdates refer to years (for which the model issued in ds["S"] is initialized),
            # its values are given as months until the middle of the year, so 6 months are subtracted
            # to yield the beginning of the year.
            ds['hdate'] = pd.to_datetime(
                [model_issuance_date_in_1960 + pd.DateOffset(months=x-6) for x in ds['hdate'].values])

            # Drop future forecast dates, which are all NaNs
            ds = ds.dropna(dim="hdate", how="all")
            if ds.sizes["hdate"] == 0:
                # If no forecast dates are available, return None
                print(f"No data found for: {day} {month} {year} (a valid {forecast_type} date).")
                return None

            # Reforecast-specific renaming
            rename_dict["hdate"] = "start_date"
            rename_dict["S"] = "model_issuance_date"
    except OSError:
        print(f"Failed to load data for: {day} {month} {year} (a valid {forecast_type} date).")
        return None

    # Deal with model runs
    if "M" in ds and ds.sizes["M"] == 1:
        ds = ds.squeeze("M")
    elif "M" in ds:
        rename_dict["M"] = "model_run"

    # Rename columns to standard names
    ds = ds.rename(rename_dict)

    ds = ds.compute()
    os.remove(file)
    return ds


@dask_remote
@cacheable(data_type='array',
           cache_args=['time', 'variable', 'forecast_type', 'run_type', 'grid'],
           chunking={'lat': 121, 'lon': 240, 'lead_time': 46, 'model_run': 1,
                     'start_year': 20, 'model_issuance_date': 1})
def single_iri_ecmwf_dense(time, variable, forecast_type,
                           run_type="average", grid="global1_5",
                           verbose=True):
    """Fetches a single IRI ECMWF forecast and then converts to dense format.

    Converts the start_date to start date year. This allows a dense array post merging because
    the data within the year is always the same as the model issuance date.
    eliminating the sparsity of start_dates without model issuance dates.

    Interface is the same as single_iri_ecmwf.
    """
    ds = single_iri_ecmwf(time, variable, forecast_type, run_type, grid, verbose,
                          retry_null_cache=True)

    if ds is None:
        return None

    # Convert start_date to start_year
    ds = ds.assign_coords(start_date=ds['start_date.year'])
    ds = ds.rename({'start_date': 'start_year'})

    return ds


@dask_remote
@cacheable(data_type='array',
           timeseries=['start_date', 'model_issuance_date'],
           cache_args=['variable', 'forecast_type', 'run_type', 'grid'],
           chunking={'lat': 121, 'lon': 240, 'lead_time': 46, 'start_date': 969,
                     'model_run': 1, 'start_year': 29, 'model_issuance_date': 1},
           cache=False,
           auto_rechunk=False)
def iri_ecmwf(start_time, end_time, variable, forecast_type,
              run_type="average", grid="global1_5", verbose=False):
    """Fetches forecast data from the ECMWF IRI dataset.

    Args:
        start_time (str): The start date to fetch data for.
        end_time (str): The end date to fetch.
        variable (str): The weather variable to fetch.
        forecast_type (str): The type of forecast to fetch. One of "forecast" or "reforecast".
        run_type (str): The type of run to fetch. One of:
            - average: to download the averaged of the perturbed runs
            - control: to download the control forecast
            - perturbed: to download all perturbed runs
            - [int 0-50]: to download a specific  perturbed run
        grid (str): The grid resolution to fetch the data at. One of:
            - global1_5: 1.5 degree global grid
        verbose (bool): Whether to print verbose output.
    """
    # Read and combine all the data into an array
    target_dates = get_dates(start_time, end_time,
                             stride="day", return_string=True)

    # Get correct single function
    fn = single_iri_ecmwf if forecast_type == "forecast" else single_iri_ecmwf_dense
    datasets = []
    for date in target_dates:
        # ds = dask.delayed(fn)(
        #     date, variable, forecast_type, run_type, grid, verbose, filepath_only=True)
        ds = fn(
            date, variable, forecast_type, run_type, grid, verbose,
            filepath_only=True, retry_null_cache=True)
        datasets.append(ds)
    # datasets = dask.compute(*datasets)
    data = [d for d in datasets if d is not None]
    if len(data) == 0:
        return None

    if forecast_type == "forecast":
        x = xr.open_mfdataset(data,
                              engine='zarr',
                              combine="by_coords",
                              parallel=True,
                              chunks={'lat': 121, 'lon': 240, 'lead_time': 46, 'start_date': 969})
        return x
    elif forecast_type == "reforecast":
        x = xr.open_mfdataset(data,
                              engine='zarr',
                              concat_dim='model_issuance_date',
                              combine="nested",
                              parallel=True,
                              chunks={'lat': 121, 'lon': 240, 'lead_time': 46, 'model_run': 1,
                                      'start_year': 20, 'model_issuance_date': 1})

        return x


@dask_remote
@cacheable(data_type='array',
           cache_args=['variable', 'forecast_type', 'grid'],
           timeseries=['start_date', 'model_issuance_date'],
           chunking={"lat": 121, "lon": 240, "lead_time": 46,
                     "start_date": 29, "start_year": 29,
                     "model_issuance_date": 1},
           auto_rechunk=False)
def ecmwf_averaged_iri(start_time, end_time, variable, forecast_type, grid="global1_5"):
    """Fetches forecast data from the ECMWF IRI dataset.

    Args:
        start_time (str): The start date to fetch data for.
        end_time (str): The end date to fetch.
        variable (str): The weather variable to fetch.
        forecast_type (str): The type of forecast to fetch. One of "forecast" or "hindcast".
        grid (str): The grid resolution to fetch the data at. One of:
            - global1_5: 1.5 degree global grid
    """
    if grid != 'global1_5':
        raise ValueError("Only the global1_5 grid is supported for ecmwf averaged.")

    # Ensure appropriate chunking for merge
    chunk_dict = {'lat': 121, 'lon': 240, 'lead_time': 46}
    if forecast_type == "reforecast":
        chunk_dict['start_year'] = 29
        chunk_dict['model_issuance_date'] = 1
    else:
        chunk_dict['start_date'] = 29

    # Read and combine all the data into an array
    df_control = iri_ecmwf(start_time, end_time, variable,
                           forecast_type, run_type="control",
                           grid=grid) \
        .rename({f"{variable}": f"{variable}_control"})
    # A note: this rechunking shouldn't be necessary, but it is
    df_control = df_control.chunk(chunk_dict)

    df_pert = iri_ecmwf(start_time, end_time, variable,
                        forecast_type, run_type="average",
                        grid=grid) \
        .rename({f"{variable}": f"{variable}_pert"})
    # A note: this rechunking shouldn't be necessary, but it is
    df_pert = df_pert.chunk(chunk_dict)

    # Combine control and perturbed runs
    if forecast_type == "forecast":
        M = 50.0  # forecast average is made up of 50 ensemble members
    else:
        M = 10.0  # reforecast average is made up of 10 ensemble members

    # Need to run a merge here, because sometimes pert and control
    # are available for different dates
    df = xr.merge([df_control, df_pert], join="outer")

    # Take a weighted average of the control and perturbed runs
    df[variable] = df[f"{variable}_control"] * 1./(M+1.) + df[f"{variable}_pert"] * M/(M+1.)
    df = df.drop([f"{variable}_control", f"{variable}_pert"])

    return df


@dask_remote
@cacheable(data_type='array',
           cache_args=['variable', 'forecast_type', 'grid'],
           timeseries=['start_date', 'model_issuance_date'],
           cache_disable_if={'grid': 'global1_5'},
           chunking={"lat": 121, "lon": 240, "lead_time": 46,
                     "start_date": 30,
                     "model_issuance_date": 30, "start_year": 1},
           chunk_modifiers={
               'grid': {
                   'global0_25': {"lat": 721, "lon": 1440, 'model_issuance_date': 1}
               },
           },
           auto_rechunk=False)
def ecmwf_averaged_regrid(start_time, end_time, variable, forecast_type, grid='global1_5'):
    """IRI ECMWF average forecast with regridding."""
    ds = ecmwf_averaged_iri(start_time, end_time, variable, forecast_type, grid='global1_5')
    # Convert to base180 longitude
    ds = lon_base_change(ds, to_base="base180")

    if grid == 'global1_5':
        return ds
    # Regrid onto appropriate grid
    ds = regrid(ds, grid, base='base180', grid_chunks={"lat": 120, "lon": 120})
    return ds


@dask_remote
@cacheable(data_type='array',
           cache_args=['variable', 'forecast_type', 'agg', 'grid'],
           timeseries=['start_date', 'model_issuance_date'],
           chunking={"lat": 121, "lon": 240, "lead_time": 46,
                     "start_date": 30,
                     "model_issuance_date": 30, "start_year": 1},
           chunk_modifiers={
               'grid': {
                   'global0_25': {"lat": 721, "lon": 1440, 'model_issuance_date': 1}
               },
           },
           auto_rechunk=False)
def ecmwf_rolled(start_time, end_time, variable, forecast_type,
                 agg=14, grid="global1_5"):
    """Fetches forecast data from the ECMWF IRI dataset.

    Args:
        start_time (str): The start date to fetch data for.
        end_time (str): The end date to fetch.
        variable (str): The weather variable to fetch.
        forecast_type (str): The type of forecast to fetch. One of "forecast" or "hindcast".
        grid (str): The grid resolution to fetch the data at. One of:
            - global1_5: 1.5 degree global grid
        agg (str): The aggregation period to use, in days
    """
    # Read and combine all the data into an array
    ds = ecmwf_averaged_regrid(start_time, end_time, variable, forecast_type, grid=grid)
    ds = ds.chunk({'lat': 721, 'lon': 1440})
    if forecast_type == "reforecast":
        ds = ds.chunk({'start_year': 29, 'model_issuance_date': 1})
    else:
        ds = ds.chunk({'start_date': 29})

    # Roll and aggregate the data
    agg_fn = "sum" if variable == "precip" else "mean"
    ds = roll_and_agg(ds, agg=agg, agg_col="lead_time", agg_fn=agg_fn)

    return ds


@dask_remote
@cacheable(data_type='array',
           cache=True,
           timeseries=['start_date', 'model_issuance_date'],
           cache_args=['variable', 'forecast_type', 'agg', 'grid', 'mask'],
           chunking={"lat": 32, "lon": 30, "lead_time": 1,
                     "start_date": 1000,
                     "model_issuance_date": 1000, "start_year": 29},
           auto_rechunk=False)
def ecmwf_agg(start_time, end_time, variable, forecast_type, agg=14, grid="global1_5",  mask="lsm"):
    """Fetches forecast data from the ECMWF IRI dataset.

    Specialized function for the ABC model

    Args:
        start_time (str): The start date to fetch data for.
        end_time (str): The end date to fetch.
        variable (str): The weather variable to fetch.
        forecast_type (str): The type of forecast to fetch. One of "forecast" or "reforecast".
        agg (str): The aggregation period to use, in days
        grid (str): The grid resolution to fetch the data at.
        mask (str): The mask to apply. One of:
            - lsm: land-sea mask
            - None: no mask
        region (str): The region to clip the data to. One of:
            - global: global region
            - africa: the African continent
    """
    ds = ecmwf_rolled(start_time, end_time, variable,
                      forecast_type, agg=agg,  grid=grid)
    # Apply masking
    ds = apply_mask(ds, mask, var=variable, grid=grid)
    return ds


@dask_remote
@cacheable(data_type='array',
           cache_args=['variable', 'forecast_type', 'run_type', 'time_group', 'grid'],
           cache=False,
           timeseries=['start_date', 'model_issuance_date'],
           chunking={"lat": 121, "lon": 240, "lead_time": 46,
                     "start_date": 29, "start_year": 29,
                     "model_issuance_date": 1})
def ifs_extended_range_raw(start_time, end_time, variable, forecast_type,  # noqa ARG001
                           run_type='average', time_group='weekly', grid="global1_5"):
    """Fetches IFS extended range forecast data from the WeatherBench2 dataset.

    Args:
        start_time (str): The start date to fetch data for.
        end_time (str): The end date to fetch.
        variable (str): The weather variable to fetch.
        forecast_type (str): The type of forecast to fetch. One of "forecast" or "reforecast".
        run_type (str): The type of run to fetch. One of:
            - average: to download the averaged of the perturbed runs
            - perturbed: to download all perturbed runs
            - [int 0-50]: to download a specific  perturbed run
        time_group (str): The time grouping to use. One of: "daily", "weekly", "biweekly"
        grid (str): The grid resolution to fetch the data at. One of:
            - global1_5: 1.5 degree global grid
    """
    if grid != 'global1_5':
        raise NotImplementedError("Only global 1.5 degree grid is implemented.")

    forecast_str = "-reforecast" if forecast_type == "reforecast" else ""
    run_str = "_ens_mean" if run_type == "average" else ""
    avg_str = "-avg" if time_group == "daily" else "_avg"  # different naming for daily
    time_str = "" if time_group == "daily" else "-weekly" if time_group == "weekly" else "-biweekly"
    file_str = f'ifs-ext{forecast_str}-full-single-level{time_str}{avg_str}{run_str}.zarr'
    filepath = f'gs://weatherbench2/datasets/ifs_extended_range/{time_group}/{file_str}'

    # Pull the google dataset
    ds = xr.open_zarr(filepath)

    # Select the right variable
    var = get_variable(variable, 'ecmwf_ifs_er')
    ds = ds[var].to_dataset()
    ds = ds.rename_vars(name_dict={var: variable})

    # Convert local dataset naming and units
    ds = ds.rename({'latitude': 'lat', 'longitude': 'lon', 'prediction_timedelta': 'lead_time'})
    if run_type != 'average':
        ds = ds.rename({'number': 'member'})
    if forecast_type == 'reforecast':
        ds = ds.rename({'hindcast_year': 'start_year'})
        ds = ds.rename({'forecast_time': 'model_issuance_date'})
    else:
        ds = ds.rename({'time': 'start_date'})

    # If a specific run, select
    if isinstance(run_type, int):
        ds = ds.sel(member=run_type)
    return ds


@dask_remote
@cacheable(data_type='array',
           cache_args=['variable', 'forecast_type', 'run_type', 'time_group', 'grid'],
           cache=True,
           timeseries=['start_date', 'model_issuance_date'],
           chunking={"lat": 121, "lon": 240, "lead_time": 40,
<<<<<<< HEAD
                     "start_date": 29, "start_year": 1,
                     "model_issuance_date": 29,
                     "member": 2})
=======
                     "start_date": 30,
                     "model_issuance_date": 30, "start_year": 1,
                     "member": 1},
           chunk_modifiers={
               'grid': {
                   'global0_25': {"lat": 721, "lon": 1440, 'model_issuance_date': 1}
               },
           })
>>>>>>> e27f309a
def ifs_extended_range(start_time, end_time, variable, forecast_type,
                       run_type='average', time_group='weekly', grid="global1_5"):
    """Fetches IFS extended range forecast data from the WeatherBench2 dataset.

    Args:
        start_time (str): The start date to fetch data for.
        end_time (str): The end date to fetch.
        variable (str): The weather variable to fetch.
        forecast_type (str): The type of forecast to fetch. One of "forecast" or "reforecast".
        run_type (str): The type of run to fetch. One of:
            - average: to download the averaged of the perturbed runs
            - perturbed: to download all perturbed runs
            - [int 0-50]: to download a specific  perturbed run
        time_group (str): The time grouping to use. One of: "daily", "weekly", "biweekly"
        grid (str): The grid resolution to fetch the data at. One of:
            - global1_5: 1.5 degree global grid
    """
    """IRI ECMWF average forecast with regridding."""
    ds = ifs_extended_range_raw(start_time, end_time, variable, forecast_type,
                                run_type, time_group, grid='global1_5')
    # Convert to base180 longitude
    ds = lon_base_change(ds, to_base="base180")

    if variable == 'tmp2m':
        ds[variable] = ds[variable] - 273.15
        ds.attrs.update(units='C')
    elif variable == 'precip':
        ds[variable] = ds[variable] * 1000.0
        ds.attrs.update(units='mm')
        ds = np.maximum(ds, 0)

    ds = ds.drop('valid_time')

    if grid == 'global1_5':
        return ds
    # Regrid onto appropriate grid
<<<<<<< HEAD
    # ds = ds.chunk({'lat': 121, 'lon': 240})
    # ds = ds.unify_chunks()
    # print(ds.chunksizes)
    # ds = regrid(ds, grid, base='base180', grid_chunks={"lat": 40, "lon": 40}, method='conservative')
=======
>>>>>>> e27f309a
    ds = regrid(ds, grid, base='base180')
    return ds


@dask_remote
@cacheable(data_type='array',
           timeseries='time',
           cache=False,
           cache_args=['variable', 'lead', 'prob_type', 'grid', 'mask', 'region'])
def ecmwf_ifs_er(start_time, end_time, variable, lead, prob_type='deterministic',
                 grid='global1_5', mask='lsm', region="global"):
    """Standard format forecast data for ECMWF forecasts."""
    lead_params = {
        "week1": ('weekly', 0),
        "week2": ('weekly', 7),
        "week3": ('weekly', 14),
        "week4": ('weekly', 21),
        "week5": ('weekly', 28),
        "week6": ('weekly', 35),
        "weeks12": ('biweekly', 0),
        "weeks23": ('biweekly', 7),
        "weeks34": ('biweekly', 14),
        "weeks45": ('biweekly', 21),
        "weeks56": ('biweekly', 28),
    }
    time_group, lead_id = lead_params.get(lead, (None, None))
    if time_group is None:
        raise NotImplementedError(f"Lead {lead} not implemented for ECMWF forecasts.")

    if prob_type == 'deterministic':
        ds = ifs_extended_range(start_time, end_time, variable, forecast_type="forecast",
                                run_type='average', time_group=time_group, grid=grid)
        ds = ds.assign_attrs(prob_type="deterministic")
    else:  # probabilistic
        ds = ifs_extended_range(start_time, end_time, variable, forecast_type="forecast",
                                run_type='perturbed', time_group=time_group, grid=grid)
        ds = ds.assign_attrs(prob_type="ensemble")

    # Get specific lead
    ds = ds.sel(lead_time=np.timedelta64(lead_id, 'D'))
    ds = ds.rename({'start_date': 'time'})

    # Apply masking
    ds = apply_mask(ds, mask, var=variable, grid=grid)
    # Clip to specified region
    ds = clip_region(ds, region=region)
    return ds


@dask_remote
@cacheable(data_type='array',
           cache_args=['variable', 'agg', 'grid', 'lead'],
           timeseries=['model_issuance_date'],
           cache=True,
           chunking={"lat": 121, "lon": 240, "lead_time": 1, "start_year": 30, "model_issuance_date": 30},
           chunk_modifiers={
               'grid': {
                   'global0_25': {"lat": 721, "lon": 1440, 'model_issuance_date': 1}
               },
           })
def ecmwf_reforecast_lead_bias(start_time, end_time, variable, agg=14, lead=0, grid="global1_5"):
    """Computes the bias of ECMWF reforecasts for a specific lead.

    TODO: This should be implemented on non-aggregated data.
    """
    # Fetch the reforecast data; get's the past 20 years associated with each start date
    ds_deb = ecmwf_rolled(start_time, end_time, variable, forecast_type='reforecast', agg=agg, grid=grid)
    n_leads = len(ds_deb.lead_time)
    if lead >= n_leads:
        # Lead does not exist
        return None
    ds_deb = ds_deb.isel(lead_time=lead)

    # We need ERA5 data from the start_time to 20 years before the start_time
    new_start = (dateparser.parse(start_time) - relativedelta(years=21)).strftime("%Y-%m-%d")
    # We need ERA5 data from the end time to the end time plus last lead in days
    new_end = (dateparser.parse(end_time) + relativedelta(days=n_leads)).strftime("%Y-%m-%d")

    # Get the pre-aggregated ERA5 data
    ds_truth = era5_rolled(new_start, new_end, variable, agg=agg, grid=grid).chunk(time=1)

    # Stack the index of the reforecast data into a multi-index
    ds_stacked = ds_deb.stack(time=["start_year", "model_issuance_date"]).dropna(dim="time")
    ds_stacked = ds_stacked.chunk(lat=121, lon=240, time=30)

    # Get the dates associated with each combination of start year and model issuance date
    dates = [np.datetime64(dateparser.parse(
        f"{int(x['start_year'])}-{int(x['model_issuance_date'].dt.month)}-{int(x['model_issuance_date'].dt.day)}"))
        for x in ds_stacked.time]
    lead_td = ds_deb.lead_time.values - np.timedelta64(12, 'h')

    # The lead time is offset by 12 hours; snap to the start of the day
    # Adjust each forecast date by the lead time (0, 1, 2, ... days)
    lead_dates = [x + lead_td for x in dates]

    # Select the subset of the ground truth matching this lead
    ds_truth_lead = ds_truth.sel(time=lead_dates)

    # Assign the time coordinate to match the forecast dataframe for alignment and subtract
    bias = ds_truth_lead.assign_coords(time=ds_stacked.time) - ds_stacked
    bias = bias.unstack().chunk({"lat": 121, "lon": 240, "start_year": 30, "model_issuance_date": 30})
    bias = bias.sortby("model_issuance_date")
    return bias


@dask_remote
@cacheable(data_type='array',
           cache_args=['variable', 'agg', 'grid'],
           timeseries=['model_issuance_date'],
           cache=True,
           chunking={"lat": 121, "lon": 240, "lead_time": 1, "start_year": 30, "model_issuance_date": 30},
           chunk_modifiers={
               'grid': {
                   'global0_25': {"lat": 721, "lon": 1440, 'model_issuance_date': 1}
               },
           })
def ecmwf_reforecast_bias(start_time, end_time, variable, agg=14, grid="global1_5"):
    """Computes the bias of ECMWF reforecasts for a specific lead.

    TODO: this should be implemented on non-aggregated data.
    """
    # Fetch the reforecast data; get's the past 20 years associated with each start date
    ds_deb = ecmwf_rolled(start_time, end_time, variable, forecast_type='reforecast', agg=agg, grid=grid)
    leads = len(ds_deb.lead_time)

    # Accumulate all the per lead biases
    biases = [ecmwf_reforecast_lead_bias(start_time, end_time, variable, agg=agg, lead=i, grid=grid)
              for i in range(leads)]
    # Concatenate leads and unstack
    ds_biases = xr.concat(biases, dim='lead_time')
    return ds_biases


@dask_remote
@cacheable(data_type='array',
           cache_args=['variable', 'margin_in_days', 'agg', 'grid'],
           timeseries=['start_date'],
           cache=True,
           chunking={"lat": 121, "lon": 240, "lead_time": 40, "start_date": 30},
           chunk_modifiers={
               'grid': {
                   'global0_25': {"lat": 721, "lon": 1440, 'start_date': 1}
               },
           })
def ecmwf_debiased(start_time, end_time, variable, margin_in_days=6, agg=14, grid="global1_5"):
    """Computes the debiased ECMWF forecasts.

    TODO: this should be implemented on non-aggregated data.
    """
    # Get bias data from reforecast
    ds_b = ecmwf_reforecast_bias(start_time, end_time, variable, agg=agg, grid=grid)

    # Get forecast data
    ds_f = ecmwf_rolled(start_time, end_time, variable, forecast_type='forecast', agg=agg, grid=grid)

    # Get bias grouped by model issuance data
    ds_biases = ds_b.groupby('model_issuance_date').mean(dim='start_year')

    # Chunk forecast data and mapblocks bias removal
    ds_f = ds_f.chunk({'lat': 121, 'lon': 240, 'lead_time': 33})

    def bias_correct(ds, margin_in_days=6):
        date = ds.start_date.values
        dt = np.timedelta64(margin_in_days, 'D')
        nbhd = (ds_biases.model_issuance_date.values >= date - dt) & \
            (ds_biases.model_issuance_date.values <= date)
        if nbhd.sum() == 0:  # No data to debias
            return ds
        nbhd_df = ds_biases.isel(model_issuance_date=nbhd).mean(dim='model_issuance_date')
        dsp = ds - nbhd_df
        return dsp

<<<<<<< HEAD
    # ds_fp = ds_f.groupby('start_date').map(bias_correct, margin_in_days=margin_in_days)
    # ds_fp = ds_f.map_blocks(bias_correct, margin_in_days=margin_in_days)
=======
>>>>>>> e27f309a
    biases = []
    for date in ds_f.start_date.values:
        biases.append(bias_correct(ds_f.sel(start_date=date), margin_in_days=margin_in_days))
    ds_fp = xr.concat(biases, dim='start_date')

    # Should not be below zero after bias correction
    if variable == 'precip':
        ds_fp = np.maximum(ds_fp, 0)
    return ds_fp


@dask_remote
@cacheable(data_type='array',
           timeseries='time',
           cache=False,
           cache_args=['variable', 'lead', 'prob_type', 'grid', 'mask', 'region'])
def ecmwf_ifs_er_debiased(start_time, end_time, variable, lead, prob_type='deterministic',
                          grid='global1_5', mask='lsm', region="global"):
    """Standard format forecast data for ECMWF forecasts."""
    lead_params = {
        "week1": (7, 0),
        "week2": (7, 7),
        "week3": (7, 14),
        "week4": (7, 21),
        "week5": (7, 28),
        "week6": (7, 35),
        "weeks12": (14, 0),
        "weeks23": (14, 7),
        "weeks34": (14, 14),
        "weeks45": (14, 21),
        "weeks56": (14, 28),
    }
    agg, lead_id = lead_params.get(lead, (None, None))
    if agg is None:
        raise NotImplementedError(f"Lead {lead} not implemented for ECMWF forecasts.")

    ds = ecmwf_debiased(start_time, end_time, variable, margin_in_days=6, agg=agg, grid=grid)

    # Leads are 12 hours offset from the forecast date
    ds = ds.sel(lead_time=np.timedelta64(lead_id, 'D')+np.timedelta64(12, 'h'))

    ds = ds.rename({'start_date': 'time'})
    ds = ds.assign_attrs(prob_type="deterministic")
    if prob_type != 'deterministic':
        raise NotImplementedError("Only deterministic forecasts are available for ECMWF.")

    # Apply masking
    ds = apply_mask(ds, mask, var=variable, grid=grid)
    # Clip to specified region
    ds = clip_region(ds, region=region)
    return ds<|MERGE_RESOLUTION|>--- conflicted
+++ resolved
@@ -539,11 +539,6 @@
            cache=True,
            timeseries=['start_date', 'model_issuance_date'],
            chunking={"lat": 121, "lon": 240, "lead_time": 40,
-<<<<<<< HEAD
-                     "start_date": 29, "start_year": 1,
-                     "model_issuance_date": 29,
-                     "member": 2})
-=======
                      "start_date": 30,
                      "model_issuance_date": 30, "start_year": 1,
                      "member": 1},
@@ -552,7 +547,6 @@
                    'global0_25': {"lat": 721, "lon": 1440, 'model_issuance_date': 1}
                },
            })
->>>>>>> e27f309a
 def ifs_extended_range(start_time, end_time, variable, forecast_type,
                        run_type='average', time_group='weekly', grid="global1_5"):
     """Fetches IFS extended range forecast data from the WeatherBench2 dataset.
@@ -589,13 +583,6 @@
     if grid == 'global1_5':
         return ds
     # Regrid onto appropriate grid
-<<<<<<< HEAD
-    # ds = ds.chunk({'lat': 121, 'lon': 240})
-    # ds = ds.unify_chunks()
-    # print(ds.chunksizes)
-    # ds = regrid(ds, grid, base='base180', grid_chunks={"lat": 40, "lon": 40}, method='conservative')
-=======
->>>>>>> e27f309a
     ds = regrid(ds, grid, base='base180')
     return ds
 
@@ -768,11 +755,6 @@
         dsp = ds - nbhd_df
         return dsp
 
-<<<<<<< HEAD
-    # ds_fp = ds_f.groupby('start_date').map(bias_correct, margin_in_days=margin_in_days)
-    # ds_fp = ds_f.map_blocks(bias_correct, margin_in_days=margin_in_days)
-=======
->>>>>>> e27f309a
     biases = []
     for date in ds_f.start_date.values:
         biases.append(bias_correct(ds_f.sel(start_date=date), margin_in_days=margin_in_days))
