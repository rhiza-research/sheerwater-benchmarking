"""Functions to fetch and process data from the ECMWF IRI dataset."""
import sys
import pandas as pd
import numpy as np
from datetime import datetime
from dateutil.relativedelta import relativedelta
import dateparser
import os
import xarray as xr
import requests
import ssl
from urllib3 import poolmanager
import time
import dask

from sheerwater_benchmarking.reanalysis import era5_rolled
from sheerwater_benchmarking.utils import (dask_remote, cacheable, ecmwf_secret,
                                           get_grid, get_dates,
                                           is_valid_forecast_date,
                                           roll_and_agg,
                                           apply_mask, clip_region,
                                           lon_base_change,
                                           regrid, get_variable)


########################################################################
# IRI download utility functions
########################################################################
class TLSAdapter(requests.adapters.HTTPAdapter):
    """Transport adapter that allows us to use TLSv1.2."""

    def init_poolmanager(self, connections, maxsize, block=False):
        """Create and initialize the urllib3 PoolManager."""
        ctx = ssl.create_default_context()
        ctx.set_ciphers('DEFAULT@SECLEVEL=1')
        self.poolmanager = poolmanager.PoolManager(
            num_pools=connections,
            maxsize=maxsize,
            block=block,
            ssl_version=ssl.PROTOCOL_TLS,
            ssl_context=ctx)


def download_url(url, timeout=600, retry=3, cookies={}):
    """Download URL, waiting some time between retries."""
    r = None
    session = requests.session()
    session.mount('https://', TLSAdapter())

    for i in range(retry):
        try:
            r = session.get(url, timeout=timeout, cookies=cookies)
            return r
        except requests.exceptions.Timeout as e:
            # Wait until making another request
            if i == retry - 1:
                raise e
            print(f"Request to url {url} has timed out. Trying again...")
            time.sleep(3)
    print(f"Failed to retrieve file after {retry} attempts. Stopping...")


########################################################################
#  IRI ECMWF download and process functions
########################################################################
@dask_remote
@cacheable(data_type='array',
           cache_args=['time', 'variable', 'forecast_type', 'run_type', 'grid'],
           chunking={'lat': 121, 'lon': 240, 'lead_time': 46, 'model_run': 1,
                     'start_date': 969, 'model_issuance_date': 1})
def single_iri_ecmwf(time, variable, forecast_type,
                     run_type="average", grid="global1_5",
                     verbose=True):
    """Fetches forecast data from the IRI ECMWF dataset.

    Args:
        time (str): The date to fetch data for (by day).
        variable (str): The weather variable to fetch.
        forecast_type (str): The type of forecast to fetch. One of "forecast" or "reforecast".
        run_type (str): The type of run to fetch. One of:
            - average: to download the averaged of the perturbed runs
            - control: to download the control forecast
            - perturbed: to download all perturbed runs
            - [int 0-50]: to download a specific  perturbed run
        grid (str): The grid resolution to fetch the data at. One of:
            - global1_5: 1.5 degree global grid
        verbose (bool): Whether to print verbose output.
    """
    if variable == "tmp2m":
        weather_variable_name_on_server = "2m_above_ground/.2t"
    elif variable == "precip":
        weather_variable_name_on_server = "sfc_precip/.tp"
    else:
        raise ValueError("Invalid weather variable.")

    forecast_runs = "control" if run_type == "control" else "perturbed"
    leads_id = "LA" if variable == "tmp2m" else "L"
    average_model_runs_url = "[M]average/" if run_type == "average" else ""
    single_model_run_url = f"M/({run_type})VALUES/" if isinstance(run_type, int) else ""

    lons, lats, grid_size = get_grid(grid)
    restrict_lat_url = f"Y/{lats[0]}/{grid_size}/{lats[-1]}/GRID/"
    restrict_lon_url = f"X/{lons[0]}/{grid_size}/{lons[-1]}/GRID/"

    if variable == "tmp2m":
        # Convert from Kelvin to Celsius.
        differences_url = ""
        convert_units_url = "(Celsius_scale)/unitconvert/"
    else:
        differences_url = "[L]differences/"
        convert_units_url = "c://name//water_density/def/998/(kg/m3)/:c/div/(mm)/unitconvert/"

    if verbose:
        print("ecmwf")

    date = dateparser.parse(time)
    day, month, year = datetime.strftime(date, "%d,%b,%Y").split(",")

    restrict_forecast_date_url = f"S/({day} {month} {year})VALUES/"

    if not is_valid_forecast_date("ecmwf", forecast_type, date):
        if verbose:
            print(
                f"Skipping: {day} {month} {year} (not a valid {forecast_type} date)."
            )
        return None

    URL = (
        f"https://iridl.ldeo.columbia.edu/SOURCES/.ECMWF/.S2S/.ECMF/"
        f".{forecast_type}/.{forecast_runs}/.{weather_variable_name_on_server}/"
        f"{average_model_runs_url}"
        f"{single_model_run_url}"
        f"{restrict_forecast_date_url}"
        f"{restrict_lat_url}"
        f"{restrict_lon_url}"
        f"{convert_units_url}"
        f"{differences_url}"
        f"data.nc"
    )

    os.makedirs('./temp', exist_ok=True)
    file = f"./temp/{variable}-{grid}-{run_type}-{forecast_type}-{time}.nc"
    r = download_url(URL, cookies={"__dlauth_id": ecmwf_secret()})
    if r.status_code == 200 and r.headers["Content-Type"] == "application/x-netcdf":
        if verbose:
            print(f"Downloading: {day} {month} {year}.")
        with open(file, "wb") as f:
            f.write(r.content)

        if verbose:
            print(f"-done (downloaded {sys.getsizeof(r.content) / 1024:.2f} KB).\n")
    elif r.status_code == 404:
        print(f"Data for {day} {month} {year} is not available for model ecmwf.\n")
        return None
    else:
        raise ValueError(f"Failed to download data for {day} {month} {year} for model ecmwf.")

    rename_dict = {
        "S": "start_date",
        f"{leads_id}": "lead_time",
        "X": "lon",
        "Y": "lat",
    }

    if variable == "precip":
        rename_dict["ratio"] = "precip"
    else:
        rename_dict["2t"] = "tmp2m"

    try:
        # Read the data and return individual datasets
        if forecast_type == "forecast":
            ds = xr.open_dataset(file, engine="netcdf4")
        else:
            ds = xr.open_dataset(file, decode_times=False, engine="netcdf4")

            # Manually decode the time variable
            ds['S'] = pd.to_datetime(
                ds['S'].values, unit="D", origin=pd.Timestamp("1960-01-01"))

            model_issuance_day = ds['S.day'].values[0]
            model_issuance_month = ds['S.month'].values[0]
            model_issuance_date_in_1960 = pd.Timestamp(
                f"1960-{model_issuance_month}-{model_issuance_day}")

            # While hdates refer to years (for which the model issued in ds["S"] is initialized),
            # its values are given as months until the middle of the year, so 6 months are subtracted
            # to yield the beginning of the year.
            ds['hdate'] = pd.to_datetime(
                [model_issuance_date_in_1960 + pd.DateOffset(months=x-6) for x in ds['hdate'].values])

            # Drop future forecast dates, which are all NaNs
            ds = ds.dropna(dim="hdate", how="all")
            if ds.sizes["hdate"] == 0:
                # If no forecast dates are available, return None
                print(f"No data found for: {day} {month} {year} (a valid {forecast_type} date).")
                return None

            # Reforecast-specific renaming
            rename_dict["hdate"] = "start_date"
            rename_dict["S"] = "model_issuance_date"
    except OSError:
        print(f"Failed to load data for: {day} {month} {year} (a valid {forecast_type} date).")
        return None

    # Deal with model runs
    if "M" in ds and ds.sizes["M"] == 1:
        ds = ds.squeeze("M")
    elif "M" in ds:
        rename_dict["M"] = "model_run"

    # Rename columns to standard names
    ds = ds.rename(rename_dict)

    ds = ds.compute()
    os.remove(file)
    return ds


@dask_remote
@cacheable(data_type='array',
           cache_args=['time', 'variable', 'forecast_type', 'run_type', 'grid'],
           chunking={'lat': 121, 'lon': 240, 'lead_time': 46, 'model_run': 1,
                     'start_year': 20, 'model_issuance_date': 1})
def single_iri_ecmwf_dense(time, variable, forecast_type,
                           run_type="average", grid="global1_5",
                           verbose=True):
    """Fetches a single IRI ECMWF forecast and then converts to dense format.

    Converts the start_date to start date year. This allows a dense array post merging because
    the data within the year is always the same as the model issuance date.
    eliminating the sparsity of start_dates without model issuance dates.

    Interface is the same as single_iri_ecmwf.
    """
    ds = single_iri_ecmwf(time, variable, forecast_type, run_type, grid, verbose)

    if ds is None:
        return None

    # Convert start_date to start_year
    ds = ds.assign_coords(start_date=ds['start_date.year'])
    ds = ds.rename({'start_date': 'start_year'})

    return ds


@dask_remote
@cacheable(data_type='array',
           timeseries=['start_date', 'model_issuance_date'],
           cache_args=['variable', 'forecast_type', 'run_type', 'grid'],
           chunking={'lat': 121, 'lon': 240, 'lead_time': 46, 'start_date': 969,
                     'model_run': 1, 'start_year': 29, 'model_issuance_date': 1},
           cache=False,
           auto_rechunk=False)
def iri_ecmwf(start_time, end_time, variable, forecast_type,
              run_type="average", grid="global1_5", verbose=False):
    """Fetches forecast data from the ECMWF IRI dataset.

    Args:
        start_time (str): The start date to fetch data for.
        end_time (str): The end date to fetch.
        variable (str): The weather variable to fetch.
        forecast_type (str): The type of forecast to fetch. One of "forecast" or "reforecast".
        run_type (str): The type of run to fetch. One of:
            - average: to download the averaged of the perturbed runs
            - control: to download the control forecast
            - perturbed: to download all perturbed runs
            - [int 0-50]: to download a specific  perturbed run
        grid (str): The grid resolution to fetch the data at. One of:
            - global1_5: 1.5 degree global grid
        verbose (bool): Whether to print verbose output.
    """
    # Read and combine all the data into an array
    target_dates = get_dates(start_time, end_time,
                             stride="day", return_string=True)

    # Get correct single function
    fn = single_iri_ecmwf if forecast_type == "forecast" else single_iri_ecmwf_dense
    datasets = []
    for date in target_dates:
        ds = dask.delayed(fn)(
            date, variable, forecast_type, run_type, grid, verbose, filepath_only=True)
        datasets.append(ds)
    datasets = dask.compute(*datasets)
    data = [d for d in datasets if d is not None]
    if len(data) == 0:
        return None

    if forecast_type == "forecast":
        x = xr.open_mfdataset(data,
                              engine='zarr',
                              combine="by_coords",
                              parallel=True,
                              chunks={'lat': 121, 'lon': 240, 'lead_time': 46, 'start_date': 969})
        return x
    elif forecast_type == "reforecast":
        x = xr.open_mfdataset(data,
                              engine='zarr',
                              concat_dim='model_issuance_date',
                              combine="nested",
                              parallel=True,
                              chunks={'lat': 121, 'lon': 240, 'lead_time': 46, 'model_run': 1,
                                      'start_year': 20, 'model_issuance_date': 1})

        return x


@dask_remote
@cacheable(data_type='array',
           cache_args=['variable', 'forecast_type', 'grid'],
           timeseries=['start_date', 'model_issuance_date'],
           chunking={"lat": 121, "lon": 240, "lead_time": 46,
                     "start_date": 29, "start_year": 29,
                     "model_issuance_date": 1},
           auto_rechunk=False)
def ecmwf_averaged_iri(start_time, end_time, variable, forecast_type, grid="global1_5"):
    """Fetches forecast data from the ECMWF IRI dataset.

    Args:
        start_time (str): The start date to fetch data for.
        end_time (str): The end date to fetch.
        variable (str): The weather variable to fetch.
        forecast_type (str): The type of forecast to fetch. One of "forecast" or "hindcast".
        grid (str): The grid resolution to fetch the data at. One of:
            - global1_5: 1.5 degree global grid
    """
    if grid != 'global1_5':
        raise ValueError("Only the global1_5 grid is supported for ecmwf averaged.")

    # Ensure appropriate chunking for merge
    chunk_dict = {'lat': 121, 'lon': 240, 'lead_time': 46}
    if forecast_type == "reforecast":
        chunk_dict['start_year'] = 29
        chunk_dict['model_issuance_date'] = 1
    else:
        chunk_dict['start_date'] = 29

    # Read and combine all the data into an array
    df_control = iri_ecmwf(start_time, end_time, variable,
                           forecast_type, run_type="control",
                           grid=grid) \
        .rename({f"{variable}": f"{variable}_control"})
    # A note: this rechunking shouldn't be necessary, but it is
    df_control = df_control.chunk(chunk_dict)

    df_pert = iri_ecmwf(start_time, end_time, variable,
                        forecast_type, run_type="average",
                        grid=grid) \
        .rename({f"{variable}": f"{variable}_pert"})
    # A note: this rechunking shouldn't be necessary, but it is
    df_pert = df_pert.chunk(chunk_dict)

    # Combine control and perturbed runs
    if forecast_type == "forecast":
        M = 50.0  # forecast average is made up of 50 ensemble members
    else:
        M = 10.0  # reforecast average is made up of 10 ensemble members

    # Need to run a merge here, because sometimes pert and control
    # are available for different dates
    df = xr.merge([df_control, df_pert], join="outer")

    # Take a weighted average of the control and perturbed runs
    df[variable] = df[f"{variable}_control"] * 1./(M+1.) + df[f"{variable}_pert"] * M/(M+1.)
    df = df.drop([f"{variable}_control", f"{variable}_pert"])

    return df


@dask_remote
@cacheable(data_type='array',
           cache_args=['variable', 'forecast_type', 'grid'],
           timeseries=['start_date', 'model_issuance_date'],
           cache_disable_if={'grid': 'global1_5'},
           chunking={"lat": 121, "lon": 240, "lead_time": 46,
                     "start_date": 30,
                     "model_issuance_date": 30, "start_year": 1},
           chunk_by_arg={
               'grid': {
                   'global0_25': {"lat": 721, "lon": 1440, 'model_issuance_date': 1}
               },
           },
           auto_rechunk=False)
def ecmwf_averaged_regrid(start_time, end_time, variable, forecast_type, grid='global1_5'):
    """IRI ECMWF average forecast with regridding."""
    ds = ecmwf_averaged_iri(start_time, end_time, variable, forecast_type, grid='global1_5')
    # Convert to base180 longitude
    ds = lon_base_change(ds, to_base="base180")

    if grid == 'global1_5':
        return ds
    # Regrid onto appropriate grid
    ds = regrid(ds, grid, base='base180', grid_chunks={"lat": 120, "lon": 120})
    return ds


@dask_remote
@cacheable(data_type='array',
           cache_args=['variable', 'forecast_type', 'agg', 'grid'],
           timeseries=['start_date', 'model_issuance_date'],
           chunking={"lat": 121, "lon": 240, "lead_time": 46,
                     "start_date": 30,
                     "model_issuance_date": 30, "start_year": 1},
           chunk_by_arg={
               'grid': {
                   'global0_25': {"lat": 721, "lon": 1440, 'model_issuance_date': 1}
               },
           },
           auto_rechunk=False)
def ecmwf_rolled(start_time, end_time, variable, forecast_type,
                 agg=14, grid="global1_5"):
    """Fetches forecast data from the ECMWF IRI dataset.

    Args:
        start_time (str): The start date to fetch data for.
        end_time (str): The end date to fetch.
        variable (str): The weather variable to fetch.
        forecast_type (str): The type of forecast to fetch. One of "forecast" or "hindcast".
        grid (str): The grid resolution to fetch the data at. One of:
            - global1_5: 1.5 degree global grid
        agg (str): The aggregation period to use, in days
    """
    # Read and combine all the data into an array
    ds = ecmwf_averaged_regrid(start_time, end_time, variable, forecast_type, grid=grid)
    ds = ds.chunk({'lat': 721, 'lon': 1440})
    if forecast_type == "reforecast":
        ds = ds.chunk({'start_year': 29, 'model_issuance_date': 1})
    else:
        ds = ds.chunk({'start_date': 29})

    # Roll and aggregate the data
    agg_fn = "sum" if variable == "precip" else "mean"
    ds = roll_and_agg(ds, agg=agg, agg_col="lead_time", agg_fn=agg_fn)

    return ds


@dask_remote
@cacheable(data_type='array',
           cache=True,
           timeseries=['start_date', 'model_issuance_date'],
           cache_args=['variable', 'forecast_type', 'agg', 'grid', 'mask'],
           chunking={"lat": 32, "lon": 30, "lead_time": 1,
                     "start_date": 1000,
                     "model_issuance_date": 1000, "start_year": 29},
           auto_rechunk=False)
def ecmwf_agg(start_time, end_time, variable, forecast_type, agg=14, grid="global1_5",  mask="lsm"):
    """Fetches forecast data from the ECMWF IRI dataset.

    Specialized function for the ABC model

    Args:
        start_time (str): The start date to fetch data for.
        end_time (str): The end date to fetch.
        variable (str): The weather variable to fetch.
        forecast_type (str): The type of forecast to fetch. One of "forecast" or "reforecast".
        agg (str): The aggregation period to use, in days
        grid (str): The grid resolution to fetch the data at.
        mask (str): The mask to apply. One of:
            - lsm: land-sea mask
            - None: no mask
        region (str): The region to clip the data to. One of:
            - global: global region
            - africa: the African continent
    """
    ds = ecmwf_rolled(start_time, end_time, variable,
                      forecast_type, agg=agg,  grid=grid)
    # Apply masking
    ds = apply_mask(ds, mask, var=variable, grid=grid)
    return ds


@dask_remote
@cacheable(data_type='array',
           cache_args=['variable', 'forecast_type', 'run_type', 'time_group', 'grid'],
           cache=False,
           timeseries=['start_date', 'model_issuance_date'],
           chunking={"lat": 121, "lon": 240, "lead_time": 46,
                     "start_date": 29, "start_year": 29,
                     "model_issuance_date": 1})
def ifs_extended_range_raw(start_time, end_time, variable, forecast_type,  # noqa ARG001
                           run_type='average', time_group='weekly', grid="global1_5"):
    """Fetches IFS extended range forecast data from the WeatherBench2 dataset.

    Args:
        start_time (str): The start date to fetch data for.
        end_time (str): The end date to fetch.
        variable (str): The weather variable to fetch.
        forecast_type (str): The type of forecast to fetch. One of "forecast" or "reforecast".
        run_type (str): The type of run to fetch. One of:
            - average: to download the averaged of the perturbed runs
            - perturbed: to download all perturbed runs
            - [int 0-50]: to download a specific  perturbed run
        time_group (str): The time grouping to use. One of: "daily", "weekly", "biweekly"
        grid (str): The grid resolution to fetch the data at. One of:
            - global1_5: 1.5 degree global grid
    """
    if grid != 'global1_5':
        raise NotImplementedError("Only global 1.5 degree grid is implemented.")

    forecast_str = "-reforecast" if forecast_type == "reforecast" else ""
    run_str = "_ens_mean" if run_type == "average" else ""
    avg_str = "-avg" if time_group == "daily" else "_avg"  # different naming for daily
    time_str = "" if time_group == "daily" else "-weekly" if time_group == "weekly" else "-biweekly"
    file_str = f'ifs-ext{forecast_str}-full-single-level{time_str}{avg_str}{run_str}.zarr'
    filepath = f'gs://weatherbench2/datasets/ifs_extended_range/{time_group}/{file_str}'

    # Pull the google dataset
    ds = xr.open_zarr(filepath)

    # Select the right variable
    var = get_variable(variable, 'ecmwf_ifs_er')
    ds = ds[var].to_dataset()
    ds = ds.rename_vars(name_dict={var: variable})

    # Convert local dataset naming and units
    ds = ds.rename({'latitude': 'lat', 'longitude': 'lon', 'prediction_timedelta': 'lead_time'})
    if run_type != 'average':
        ds = ds.rename({'number': 'member'})
    if forecast_type == 'reforecast':
        ds = ds.rename({'hindcast_year': 'start_year'})
        ds = ds.rename({'forecast_time': 'model_issuance_date'})
        ds = ds.drop('time')
    else:
        ds = ds.rename({'time': 'start_date'})

    ds = ds.drop('valid_time')

    # If a specific run, select
    if isinstance(run_type, int):
        ds = ds.sel(member=run_type)
    return ds


@dask_remote
@cacheable(data_type='array',
           cache_args=['variable', 'forecast_type', 'run_type', 'time_group', 'grid'],
           cache=True,
           timeseries=['start_date', 'model_issuance_date'],
<<<<<<< HEAD
           chunking={"lat": 121, "lon": 240, "lead_time": 40,
                     "start_date": 30,
                     "model_issuance_date": 30, "start_year": 1,
                     "member": 3},
           chunk_by_arg={
               'grid': {
                   'global0_25': {"lat": 721, "lon": 1440, 'model_issuance_date': 1}
               },
           })
=======
           chunking={"lat": 100, "lon": 100, "lead_time": 40,
                     "start_date": 1,
                     "model_issuance_date": 1, "start_year": 1,
                     "member": 100},
           auto_rechunk=False)
>>>>>>> 3851ce50
def ifs_extended_range(start_time, end_time, variable, forecast_type,
                       run_type='average', time_group='weekly', grid="global1_5"):
    """Fetches IFS extended range forecast and reforecast data from the WeatherBench2 dataset.

    Args:
        start_time (str): The start date to fetch data for.
        end_time (str): The end date to fetch.
        variable (str): The weather variable to fetch.
        forecast_type (str): The type of forecast to fetch. One of "forecast" or "reforecast".
        run_type (str): The type of run to fetch. One of:
            - average: to download the averaged of the perturbed runs
            - perturbed: to download all perturbed runs
            - [int 0-50]: to download a specific  perturbed run
        time_group (str): The time grouping to use. One of: "daily", "weekly", "biweekly"
        grid (str): The grid resolution to fetch the data at. One of:
            - global1_5: 1.5 degree global grid
    """
    """IRI ECMWF average forecast with regridding."""
    ds = ifs_extended_range_raw(start_time, end_time, variable, forecast_type,
                                run_type, time_group, grid='global1_5')
    # Convert to base180 longitude
    ds = lon_base_change(ds, to_base="base180")

    if variable == 'tmp2m':
        ds[variable] = ds[variable] - 273.15
        ds.attrs.update(units='C')
    elif variable == 'precip':
        ds[variable] = ds[variable] * 1000.0
        ds.attrs.update(units='mm')
        ds = np.maximum(ds, 0)

    if grid == 'global1_5':
        return ds
    # Regrid onto appropriate grid

    if forecast_type == 'reforecast':
        raise NotImplementedError("Regridding reforecast data should be done with extreme care. It's big.")

    chunks = {'lat': 100, 'lon': 100, 'lead_time': 40, 'start_date': 1, 'member': 100}
    ds = ds.chunk(chunks)
    ds = regrid(ds, grid, base='base180')
    return ds


@dask_remote
@cacheable(data_type='array',
           timeseries='time',
           cache=False,
           cache_args=['variable', 'lead', 'prob_type', 'grid', 'mask', 'region'])
def ecmwf_ifs_er(start_time, end_time, variable, lead, prob_type='deterministic',
                 grid='global1_5', mask='lsm', region="global"):
    """Standard format forecast data for ECMWF forecasts."""
    lead_params = {
        "week1": ('weekly', 0),
        "week2": ('weekly', 7),
        "week3": ('weekly', 14),
        "week4": ('weekly', 21),
        "week5": ('weekly', 28),
        "week6": ('weekly', 35),
        "weeks12": ('biweekly', 0),
        "weeks23": ('biweekly', 7),
        "weeks34": ('biweekly', 14),
        "weeks45": ('biweekly', 21),
        "weeks56": ('biweekly', 28),
    }
    time_group, lead_id = lead_params.get(lead, (None, None))
    if time_group is None:
        raise NotImplementedError(f"Lead {lead} not implemented for ECMWF forecasts.")

    if prob_type == 'deterministic':
        ds = ifs_extended_range(start_time, end_time, variable, forecast_type="forecast",
                                run_type='average', time_group=time_group, grid=grid)
        ds = ds.assign_attrs(prob_type="deterministic")
    else:  # probabilistic
        ds = ifs_extended_range(start_time, end_time, variable, forecast_type="forecast",
                                run_type='perturbed', time_group=time_group, grid=grid)
        ds = ds.assign_attrs(prob_type="ensemble")

    # Get specific lead
    ds = ds.sel(lead_time=np.timedelta64(lead_id, 'D'))
    ds = ds.rename({'start_date': 'time'})

    # Apply masking
    ds = apply_mask(ds, mask, var=variable, grid=grid)
    # Clip to specified region
    ds = clip_region(ds, region=region)
    return ds


@dask_remote
@cacheable(data_type='array',
           cache_args=['variable', 'lead', 'run_type', 'time_group', 'grid'],
           timeseries=['model_issuance_date'],
           cache=True,
           chunking={"lat": 121, "lon": 240, "lead_time": 1, "start_year": 20, "model_issuance_date": 50})
def ifs_er_reforecast_lead_bias(start_time, end_time, variable, lead=0, run_type='average',
                                time_group='weekly', grid="global1_5"):
    """Computes the bias of ECMWF reforecasts for a specific lead."""
    # Fetch the reforecast data; get's the past 20 years associated with each start date
    ds_deb = ifs_extended_range(start_time, end_time, variable, forecast_type="reforecast",
                                run_type=run_type, time_group=time_group, grid=grid)

    # Get the appropriate lead
    n_leads = len(ds_deb.lead_time)
    if lead >= n_leads:
        # Lead does not exist
        return None
    ds_deb = ds_deb.isel(lead_time=lead)

    # We need ERA5 data from the start_time to 20 years before the first date
    first_date = ds_deb.model_issuance_date.min().values
    last_date = ds_deb.model_issuance_date.max().values
    new_start = (first_date.astype('M8[D]').astype('O') - relativedelta(years=20)).strftime("%Y-%m-%d")
    # We need ERA5 data from the end time to the end time plus last lead in days
    new_end = (
        (last_date + ds_deb.lead_time.values).astype('M8[D]').astype('O') - relativedelta(years=1)).strftime("%Y-%m-%d")

    # Get the pre-aggregated ERA5 data
    agg = {'daily': 1, 'weekly': 7, 'biweekly': 14}[time_group]
    ds_truth = era5_rolled(new_start, new_end, variable, agg=agg, grid=grid)

    def get_bias(ds_sub):
        """Get the 20-year estimated bias of the reforecast data."""
        # The the corresponding forecast dates for the reforecast data
        dates = [np.datetime64((ds_sub['model_issuance_date'].values[0].astype('M8[D]').astype('O')
                                + relativedelta(years=x)))
                 for x in ds_sub.start_year]

        # Adjust each forecast date by the lead time (0, 1, 2, ... days)
        lead_td = ds_deb.lead_time.values
        lead_dates = [x + lead_td for x in dates]

        # Select the subset of the ground truth matching this lead
        ds_truth_lead = ds_truth.sel(time=lead_dates)

        # # Assign the time coordinate to match the forecast dataframe for alignment and subtract
        ds_truth_lead = ds_truth_lead.assign_coords(time=ds_sub.start_year.values).rename(time='start_year')
        bias = (ds_truth_lead - ds_sub).mean(dim='start_year')
        return bias

    bias = ds_deb.groupby('model_issuance_date').map(get_bias)
    return bias


@dask_remote
@cacheable(data_type='array',
           cache_args=['variable', 'run_type', 'time_group', 'grid'],
           timeseries=['model_issuance_date'],
           cache=True,
           chunking={"lat": 121, "lon": 240, "lead_time": 20, "model_issuance_date": 50})
def ifs_er_reforecast_bias(start_time, end_time, variable, run_type='average', time_group='weekly', grid="global1_5"):
    """Computes the bias of ECMWF reforecasts for all leads."""
    # Fetch the reforecast data to calculate how many leads we need
    ds_deb = ifs_extended_range(start_time, end_time, variable, forecast_type="reforecast",
                                run_type=run_type, time_group=time_group, grid=grid)
    n_leads = len(ds_deb.lead_time)

    # Accumulate all the per lead biases
    biases = [ifs_er_reforecast_lead_bias(start_time, end_time, variable, lead=i,
                                          run_type=run_type, time_group=time_group,
                                          grid=grid)
              for i in range(n_leads)]
    # Concatenate leads and unstack
    ds_biases = xr.concat(biases, dim='lead_time')
    return ds_biases


@dask_remote
@cacheable(data_type='array',
           cache_args=['variable', 'margin_in_days', 'run_type', 'time_group', 'grid'],
           cache=True,
           timeseries=['start_date'],
           chunking={"lat": 121, "lon": 240, "lead_time": 1, 'start_date': 1000, "member": 1},
           chunk_by_arg={
               'grid': {
                   'global0_25': {"lat": 721, "lon": 1440, 'start_date': 30}
               },
           })
def ifs_extended_range_debiased(start_time, end_time, variable, margin_in_days=6,
                                run_type='average', time_group='weekly', grid="global1_5"):
    """Computes the debiased ECMWF forecasts."""
    # Get bias data from reforecast; for now, debias with deterministic bias
    ds_b = ifs_er_reforecast_bias(start_time, end_time, variable,
                                  run_type='average', time_group=time_group, grid=grid)

    # Get forecast data
    ds_f = ifs_extended_range(start_time, end_time, variable, forecast_type='forecast',
                              run_type=run_type, time_group=time_group, grid=grid)

    def bias_correct(ds_sub, margin_in_days=6):
        date = ds_sub.start_date.values
        dt = np.timedelta64(margin_in_days, 'D')
        nbhd = (ds_b.model_issuance_date.values >= date - dt) & \
            (ds_b.model_issuance_date.values <= date + dt)
        if nbhd.sum() == 0:  # No data to debias
            raise ValueError('No debiasing data found.')

        nbhd_df = ds_b.isel(model_issuance_date=nbhd).mean(dim='model_issuance_date')
        dsp = ds_sub + nbhd_df
        return dsp

    ds = ds_f.groupby('start_date').map(bias_correct, margin_in_days=margin_in_days)
    # Should not be below zero after bias correction
    if variable == 'precip':
        ds = np.maximum(ds, 0)
    return ds


@dask_remote
@cacheable(data_type='array',
           cache_args=['variable', 'margin_in_days', 'run_type', 'time_group', 'grid'],
           cache=True,
           timeseries=['start_date'],
           chunking={"lat": 121, "lon": 240, "lead_time": 1, 'start_date': 1000, "member": 1},
           chunk_by_arg={
               'grid': {
                   'global0_25': {"lat": 721, "lon": 1440, 'start_date': 30}
               },
           })
def ifs_extended_range_debiased_regrid(start_time, end_time, variable, margin_in_days=6,
                                       run_type='average', time_group='weekly', grid="global1_5"):
    """Computes the debiased ECMWF forecasts."""
    ds = ifs_extended_range_debiased(start_time, end_time, variable, margin_in_days=margin_in_days,
                                     run_type=run_type, time_group=time_group, grid='global1_5')
    if grid == 'global1_5':
        return ds
    # Regrid onto appropriate grid
    chunks = {'lat': 121, 'lon': 240, 'lead_time': 1, 'start_date': 600}
    ds = ds.chunk(chunks)
    ds = regrid(ds, grid, base='base180')
    return ds


@dask_remote
@cacheable(data_type='array',
           timeseries='time',
           cache=False,
           cache_args=['variable', 'lead', 'prob_type', 'grid', 'mask', 'region'])
def ecmwf_ifs_er_debiased(start_time, end_time, variable, lead, prob_type='deterministic',
                          grid='global1_5', mask='lsm', region="global"):
    """Standard format forecast data for ECMWF forecasts."""
    lead_params = {
        "week1": ('weekly', 0),
        "week2": ('weekly', 7),
        "week3": ('weekly', 14),
        "week4": ('weekly', 21),
        "week5": ('weekly', 28),
        "week6": ('weekly', 35),
        "weeks12": ('biweekly', 0),
        "weeks23": ('biweekly', 7),
        "weeks34": ('biweekly', 14),
        "weeks45": ('biweekly', 21),
        "weeks56": ('biweekly', 28),
    }
    time_group, lead_id = lead_params.get(lead, (None, None))
    if time_group is None:
        raise NotImplementedError(f"Lead {lead} not implemented for ECMWF debiased forecasts.")

    if prob_type == 'deterministic':
        ds = ifs_extended_range_debiased_regrid(start_time, end_time, variable, margin_in_days=6,
                                                run_type='average', time_group=time_group, grid=grid)
        ds = ds.assign_attrs(prob_type="deterministic")
    else:  # probabilistic
        ds = ifs_extended_range_debiased_regrid(start_time, end_time, variable, margin_in_days=6,
                                                run_type='perturbed', time_group=time_group, grid=grid)
        ds = ds.assign_attrs(prob_type="ensemble")

    # Get specific lead
    ds = ds.sel(lead_time=np.timedelta64(lead_id, 'D'))
    ds = ds.rename({'start_date': 'time'})

    # Apply masking
    ds = apply_mask(ds, mask, var=variable, grid=grid)
    # Clip to specified region
    ds = clip_region(ds, region=region)
    return ds<|MERGE_RESOLUTION|>--- conflicted
+++ resolved
@@ -538,23 +538,11 @@
            cache_args=['variable', 'forecast_type', 'run_type', 'time_group', 'grid'],
            cache=True,
            timeseries=['start_date', 'model_issuance_date'],
-<<<<<<< HEAD
-           chunking={"lat": 121, "lon": 240, "lead_time": 40,
-                     "start_date": 30,
-                     "model_issuance_date": 30, "start_year": 1,
-                     "member": 3},
-           chunk_by_arg={
-               'grid': {
-                   'global0_25': {"lat": 721, "lon": 1440, 'model_issuance_date': 1}
-               },
-           })
-=======
            chunking={"lat": 100, "lon": 100, "lead_time": 40,
                      "start_date": 1,
                      "model_issuance_date": 1, "start_year": 1,
                      "member": 100},
            auto_rechunk=False)
->>>>>>> 3851ce50
 def ifs_extended_range(start_time, end_time, variable, forecast_type,
                        run_type='average', time_group='weekly', grid="global1_5"):
     """Fetches IFS extended range forecast and reforecast data from the WeatherBench2 dataset.
