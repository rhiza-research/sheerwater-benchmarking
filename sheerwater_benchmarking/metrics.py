--- conflicted
+++ resolved
@@ -26,11 +26,11 @@
 
 def get_metric_fn(prob_type, metric, spatial=True):
     """Import the correct metrics function from weatherbench."""
-    # Make sure things are conssitent
+    # Make sure things are consistent
     if prob_type == 'deterministic' and metric == 'crps':
         raise ValueError("Cannot run CRPS on deterministic forecasts.")
     elif (prob_type == 'ensemble' or prob_type == 'quantile') and metric == 'mae':
-        raise ValueError("Cannot run MAE on probababilistic forecasts.")
+        raise ValueError("Cannot run MAE on probabilistic forecasts.")
 
     wb_metrics = {
         'crps': ('CRPS', {'ensemble_dim': 'member'}),
@@ -57,20 +57,11 @@
 
 
 @dask_remote
-<<<<<<< HEAD
-@cacheable(data_type='array',
-           cache_args=['variable', 'lead', 'forecast', 'truth', 'prob_type', 'metric', 'grid', 'mask', 'region'],
-           chunking={"lat": 121, "lon": 240, "time": 1000},
-           cache=False)
-def spatial_metric(start_time, end_time, variable, lead, forecast, truth,
-                   prob_type, metric, grid="global1_5", mask='lsm', region='global'):
-=======
 def _metric(start_time, end_time, variable, lead, forecast, truth,
-                    metric, baseline=None, grid="global1_5", mask='lsm', region='africa', spatial=True):
->>>>>>> e4ce803e
+            metric, baseline=None, grid="global1_5", mask='lsm', region='africa', spatial=True):
     """Compute a metric for a forecast at a specific lead."""
     if metric == "crps":
-        prob_type = "probabalistic"
+        prob_type = "probabilistic"
     elif metric == "mae":
         prob_type = "deterministic"
     else:
@@ -78,7 +69,8 @@
 
     # Get the forecast
     fcst_fn = get_datasource_fn(forecast)
-    fcst = fcst_fn(start_time, end_time, variable, lead=lead, prob_type=prob_type, grid=grid, mask=mask, region=region)
+    fcst = fcst_fn(start_time, end_time, variable, lead=lead,
+                   prob_type=prob_type, grid=grid, mask=mask, region=region)
 
     # Get the truth to compare against
     truth_fn = get_datasource_fn(truth)
@@ -89,12 +81,6 @@
 
     metric_fn, metric_kwargs = get_metric_fn(enhanced_prob_type, metric, spatial=spatial)
     m_ds = metric_fn(**metric_kwargs).compute(forecast=fcst, truth=obs, skipna=True)
-<<<<<<< HEAD
-    m_ds = m_ds.rename_vars({variable: f'{variable}_{metric}'})
-
-    m_ds = m_ds.rename({'latitude': 'lat', 'longitude': 'lon'})
-=======
->>>>>>> e4ce803e
 
     # Get the baseline if it exists and run its metric
     if baseline:
@@ -113,31 +99,25 @@
 
     return m_ds
 
+
 @dask_remote
 @cacheable(data_type='array',
            cache_args=['variable', 'lead', 'forecast', 'truth', 'metric', 'baseline', 'grid', 'mask', 'region'],
            chunking={"lat": 121, "lon": 240, "time": 1000},
            cache=False)
-<<<<<<< HEAD
-def summary_metric(start_time, end_time, variable, lead, forecast, truth,
-                   prob_type, metric, grid="global1_5", mask='lsm', region='global'):
-    """Compute a metric for a forecast at a specific lead."""
-    fcst_fn, truth_fn = get_forecast_and_truth_fn(forecast, truth)
-    fcst = fcst_fn(start_time, end_time, variable, lead=lead, prob_type=prob_type, grid=grid, mask=mask, region=region)
-    obs = truth_fn(start_time, end_time, variable, lead=lead, grid=grid, mask=mask, region=region)
-=======
 def spatial_metric(start_time, end_time, variable, lead, forecast, truth,
                    metric, baseline=None, grid="global1_5", mask='lsm', region='global'):
     """Runs and caches a geospatial metric."""
-    m_ds =  _metric(start_time, end_time, variable, lead, forecast, truth,
-                            metric, baseline, grid, mask, region, spatial=True)
->>>>>>> e4ce803e
+    m_ds = _metric(start_time, end_time, variable, lead, forecast, truth,
+                   metric, baseline, grid, mask, region, spatial=True)
 
     # Convert to standard naming
     m_ds = m_ds.rename_vars({variable: f'{variable}_{metric}'})
+
     m_ds = m_ds.rename({'latitude': 'lat', 'longitude': 'lon'})
 
     return m_ds
+
 
 @dask_remote
 @cacheable(data_type='tabular',
@@ -147,14 +127,13 @@
                    metric, baseline=None, grid="global1_5", mask='lsm', region='global'):
     """Runs and caches a summary metric."""
     m_ds = _metric(start_time, end_time, variable, lead, forecast, truth,
-                           metric, baseline, grid, mask, region, spatial=False)
-
+                   metric, baseline, grid, mask, region, spatial=False)
 
     return m_ds[variable].values
 
-#@dask_remote
-#@cacheable(data_type='tabular',
+# @dask_remote
+# @cacheable(data_type='tabular',
 #           cache_args=['variable', 'lead', 'forecast', 'truth', 'prob_type', 'metric', 'grid', 'mask', 'region'],
 #           cache=True)
-#def summary_metrics_combined(start_time, end_time, variable, lead, forecast, truth,
+# def summary_metrics_combined(start_time, end_time, variable, lead, forecast, truth,
 #                   prob_type, metric, grid="global1_5", mask='lsm', region='africa'):