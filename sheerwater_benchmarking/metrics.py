--- conflicted
+++ resolved
@@ -18,17 +18,20 @@
 CONTINGENCY_METRICS = ['pod', 'far', 'ets', 'bias_score']  # a list of dichotomous contingency metrics
 CATEGORICAL_CONTINGENCY_METRICS = ['heidke']  # a list of contingency metrics
 
+
 def is_categorical(metric):
     if '-' in metric:
         metric = metric.split('-')[0]
 
     return metric in CATEGORICAL_CONTINGENCY_METRICS
 
+
 def is_contingency(metric):
     if '-' in metric:
         metric = metric.split('-')[0]
 
     return metric in CONTINGENCY_METRICS or metric in CATEGORICAL_CONTINGENCY_METRICS
+
 
 def get_bins(metric):
     if is_categorical(metric) and len(metric.split('-')) <= 2:
@@ -41,6 +44,7 @@
     bins = np.array(bins)
     return bins
 
+
 def is_coupled(metric):
     return is_contingency(metric) or metric in COUPLED_METRICS
 
@@ -51,6 +55,7 @@
         ds = ds.mean(dim="time", skipna=skipna)
     return ds
 
+
 def mape(fcst, truth, avg_time=False, skipna=True):
     ds = spatial_mape(fcst, truth, avg_time=avg_time, skipna=skipna)
     if avg_time:
@@ -58,6 +63,7 @@
     else:
         ds = ds.mean(dim=['lat', 'lon'], skipna=skipna)
     return ds
+
 
 def spatial_smape(fcst, truth, avg_time=False, skipna=True):
     ds = abs(fcst - truth) / (abs(fcst) + abs(truth))
@@ -65,6 +71,7 @@
         ds = ds.mean(dim="time", skipna=skipna)
     return ds
 
+
 def smape(fcst, truth, avg_time=False, skipna=True):
     ds = spatial_smape(fcst, truth, avg_time=avg_time, skipna=skipna)
     if avg_time:
@@ -72,6 +79,7 @@
     else:
         ds = ds.mean(dim=['lat', 'lon'], skipna=skipna)
     return ds
+
 
 def get_datasource_fn(datasource):
     """Import the datasource function from any available source."""
@@ -114,8 +122,8 @@
     fcst_fn = get_datasource_fn(forecast)
 
     # Decide if this is a forecast with a lead or direct datasource with just an agg
-    sparse = False # A variable used to indicate whether the data sources themselves are sparse
-    metric_sparse = False # A variable used to indicate whether the metric induces sparsity
+    sparse = False  # A variable used to indicate whether the data sources themselves are sparse
+    metric_sparse = False  # A variable used to indicate whether the metric induces sparsity
     if 'lead' in signature(fcst_fn).parameters:
         if lead_or_agg(lead) == 'agg':
             raise ValueError("Evaluating the function {forecast} must be called with a lead, not an aggregation")
@@ -143,9 +151,9 @@
     # This checks if the forecast is valid for non-spatial metrics (which in practice is only coupled metrics)
     if not spatial and not sparse and not is_valid(fcst, variable, mask=mask,
                                                    region=region, grid=grid, valid_threshold=0.98):
-            # If averaging over space, we must check if the forecast is valid
-            print(f"Forecast {forecast} is not valid for region {region}.")
-            return None
+        # If averaging over space, we must check if the forecast is valid
+        print(f"Forecast {forecast} is not valid for region {region}.")
+        return None
 
     # Get the truth to compare against
     truth_fn = get_datasource_fn(truth)
@@ -170,7 +178,7 @@
     obs = obs.sel(time=fcst.time)
 
     ############################################################
-    #### Call the metrics with their various libraries
+    # Call the metrics with their various libraries
     ############################################################
 
     # Get the appropriate climatology dataframe for metric calculation
@@ -202,7 +210,7 @@
 
     elif metric == 'acc':
         clim_ds = climatology_forecast(start_time, end_time, variable, lead, first_year=1991, last_year=2020,
-                                    trend=False, prob_type='deterministic', grid=grid, mask=mask, region=region)
+                                       trend=False, prob_type='deterministic', grid=grid, mask=mask, region=region)
 
         fcst = fcst - clim_ds
         obs = obs - clim_ds
@@ -401,32 +409,13 @@
             return None
 
         sparse = ds.attrs['sparse']
-<<<<<<< HEAD
+        metric_sparse = ds.attrs['metric_sparse']
+
+        # Group the time column based on time grouping
         ds = groupby_time(ds, grouping=time_grouping, agg_fn=xr.DataArray.mean, dim='time')
-=======
-        metric_sparse = ds.attrs['metric_sparse']
-
-        # Group the time column based on time grouping
-        if time_grouping:
-            if time_grouping == 'month_of_year':
-                # TODO if you want this as a name: ds.coords["time"] = ds.time.dt.strftime("%B")
-                ds.coords["time"] = ds.time.dt.month
-            elif time_grouping == 'year':
-                ds.coords["time"] = ds.time.dt.year
-            elif time_grouping == 'quarter_of_year':
-                ds.coords["time"] = ds.time.dt.quarter
-            else:
-                raise ValueError("Invalid time grouping")
-
-            ds = ds.groupby("time").mean()
-        else:
-            # Average in time
-            ds = ds.mean(dim="time")
->>>>>>> c481668b
 
     # Clip it to the region
     ds = clip_region(ds, region)
-
 
     if metric_sparse:
         print("Metric is sparse, checking if forecast is valid directly")
@@ -435,8 +424,8 @@
         else:
             prob_type = 'deterministic'
 
-        check_ds =  get_datasource_fn(forecast)(start_time, end_time, variable, lead=lead,
-                                          prob_type=prob_type, grid=grid, mask=mask, region=region)
+        check_ds = get_datasource_fn(forecast)(start_time, end_time, variable, lead=lead,
+                                               prob_type=prob_type, grid=grid, mask=mask, region=region)
     else:
         check_ds = ds
 
@@ -554,6 +543,7 @@
     print(df)
     return df
 
+
 @dask_remote
 @cacheable(data_type='tabular',
            cache_args=['start_time', 'end_time', 'variable', 'truth', 'metric',
@@ -571,7 +561,6 @@
 
     print(df)
     return df
-
 
 
 @dask_remote
@@ -594,7 +583,6 @@
     return df
 
 
-
 __all__ = ['eval_metric', 'global_metric', 'aggregated_global_metric',
            'grouped_metric', 'skill_metric',
            'summary_metrics_table', 'biweekly_summary_metrics_table']