--- conflicted
+++ resolved
@@ -258,22 +258,15 @@
             ds = ds.reset_coords(coord, drop=True)
 
     # Average in space
-<<<<<<< HEAD
-    if spatial:
-        return ds
-    else:
-        # return _spatial_average(ds, lat_dim='lat', lon_dim='lon', skipna=True)
-        return ds.mean(dim=['lat', 'lon'])
-=======
     if not spatial:
-        ds = _spatial_average(ds, lat_dim='lat', lon_dim='lon', skipna=True)
+        # ds = _spatial_average(ds, lat_dim='lat', lon_dim='lon', skipna=True)
+        ds = ds.mean(dim=['lat', 'lon'])
 
     # Take the final square root of the MSE, after spatial averaging
     if metric == 'rmse':
         ds = ds ** 0.5
 
     return ds
->>>>>>> daa49c94
 
 
 @dask_remote
@@ -339,24 +332,6 @@
                 ds = ds.expand_dims({'forecast': [forecast]}, axis=0)
                 results_ds = xr.combine_by_coords([results_ds, ds])
 
-<<<<<<< HEAD
-            # If there is a baseline get the skill
-            if baseline:
-                try:
-                    skill_ds = skill_metric_salient(start_time, end_time, variable, lead, forecast, truth,
-                                                    metric, baseline, time_grouping, spatial=False,
-                                                    grid=grid, mask=mask, region=region)
-                except NotImplementedError:
-                    # IF we raise then return early - we can't do this baseline
-                    return None
-
-                if skill_ds:
-                    skill_ds = skill_ds.rename({variable: leads_skill[i]})
-                    skill_ds = skill_ds.expand_dims({'forecast': [forecast]}, axis=0)
-                    results_ds = xr.combine_by_coords([results_ds, skill_ds])
-
-=======
->>>>>>> daa49c94
     if not time_grouping:
         results_ds = results_ds.reset_coords('time', drop=True)
 
@@ -425,10 +400,6 @@
     return df
 
 
-<<<<<<< HEAD
-__all__ = ['eval_metric', 'global_metric', 'grouped_metric_salient', 'skill_metric_salient',
-=======
 __all__ = ['eval_metric', 'global_metric', 'aggregated_global_metric',
            'grouped_metric', 'skill_metric',
->>>>>>> daa49c94
            'summary_metrics_table', 'biweekly_summary_metrics_table']