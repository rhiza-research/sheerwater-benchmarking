--- conflicted
+++ resolved
@@ -112,11 +112,7 @@
 @cacheable(data_type='array',
            cache_args=['variable', 'lead', 'forecast', 'truth', 'metric', 'baseline', 'grid', 'mask', 'region'],
            chunking={"lat": 121, "lon": 240, "time": 1000},
-<<<<<<< HEAD
-           chunk_modifiers={
-=======
            chunk_by_arg={
->>>>>>> d0392471
                'grid': {
                    'global0_25': {"lat": 721, "lon": 1440, 'time': 30}
                }
