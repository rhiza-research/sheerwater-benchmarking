"""Automated dataframe caching utilities."""
import datetime
import dateparser
from functools import wraps
from inspect import signature, Parameter
import logging

import gcsfs
from google.cloud import storage
from deltalake import DeltaTable, write_deltalake
from rasterio.io import MemoryFile
from rasterio.enums import Resampling
import terracotta as tc
import sqlalchemy

import numpy as np
import pandas as pd
import xarray as xr

from sheerwater_benchmarking.utils.data_utils import lon_base_change
from sheerwater_benchmarking.utils.secrets import postgres_write_password, postgres_read_password

logger = logging.getLogger(__name__)


def get_cache_args(kwargs, cache_kwargs):
    """Extract the cache arguments from the kwargs and return them."""
    cache_args = []
    for k in cache_kwargs:
        if k in kwargs:
            cache_args.append(kwargs[k])
            del kwargs[k]
        else:
            cache_args.append(cache_kwargs[k])
    return cache_args


<<<<<<< HEAD
def merge_chunking_modifiers(chunking, chunk_modifiers, kwargs):
=======
def merge_chunk_by_arg(chunking, chunk_by_arg, kwargs):
>>>>>>> d0392471
    """Merge chunking and chunking modifiers into a single chunking dict.

    Args:
        chunking (dict): The chunking to merge.
<<<<<<< HEAD
        chunk_modifiers (dict): The chunking modifiers to merge.
        kwargs (dict): The kwargs to check for chunking modifiers.
    """
    if chunk_modifiers is None:
        return chunking

    for k in chunk_modifiers:
        if k not in kwargs:
            raise ValueError(f"Chunking modifier {k} not found in kwargs.")

        chunk_dict = chunk_modifiers[k][kwargs[k]]
        for dim in chunk_dict:
            chunking[dim] = chunk_dict[dim]
=======
        chunk_by_arg (dict): The chunking modifiers to merge.
        kwargs (dict): The kwargs to check for chunking modifiers.
    """
    if chunk_by_arg is None:
        return chunking

    for k in chunk_by_arg:
        if k not in kwargs:
            raise ValueError(f"Chunking modifier {k} not found in kwargs.")

        if kwargs[k] in chunk_by_arg[k]:
            # If argument value in chunk_by_arg then merge the chunking
            chunk_dict = chunk_by_arg[k][kwargs[k]]
            chunking.update(chunk_dict)
>>>>>>> d0392471

    return chunking


def prune_chunking_dimensions(ds, chunking):
    """Prune the chunking dimensions to only those that exist in the dataset.

    Args:
        ds (xr.Dataset): The dataset to check for chunking dimensions.
        chunking (dict): The chunking dimensions to prune.
    """
    # Get the chunks for the dataset
    ds_chunks = {dim: ds.chunks[dim][0] for dim in ds.chunks}

    # Drop any dimensions that don't exist in the ds_chunks
    dims_to_drop = []
    for dim in chunking:
        if dim not in ds_chunks:
            dims_to_drop.append(dim)

    for dim in dims_to_drop:
        del chunking[dim]

    return chunking


def chunking_compare(ds, chunking):
    """Compare the chunking of a dataset to a specified chunking.

    Args:
        ds (xr.Dataset): The dataset to check the chunking of.
        chunking (dict): The chunking to compare to.
    """
    # Get the chunks for the dataset
    ds_chunks = {dim: ds.chunks[dim][0] for dim in ds.chunks}

    chunking = prune_chunking_dimensions(ds, chunking)

    return ds_chunks == chunking


def drop_encoded_chunks(ds):
    """Drop the encoded chunks from a dataset."""
    for var in ds.data_vars:
        if 'chunks' in ds[var].encoding:
            del ds[var].encoding['chunks']

    return ds


def read_from_delta(cache_path):
    """Read from a deltatable into a pandas dataframe."""
    return DeltaTable(cache_path).to_pandas()


def write_to_delta(cache_path, df):
    """Write a pandas dataframe to a delta table."""
    write_deltalake(cache_path, df)


def read_from_postgres(table_name):
    """Read a pandas df from a table in the sheerwater postgres.

    Backends should eventually be flexibly specified, but for now
    we'll just hard code a connection to the running sheerwater database.

    Args:
        table_name: The table name to read from
    """
    # Get the postgres write secret
    pgread_pass = postgres_read_password()

    try:
        engine = sqlalchemy.create_engine(
            f'postgresql://read:{pgread_pass}@sheerwater-benchmarking-postgres:5432/postgres')
        df = pd.read_sql_query(f'select * from {table_name}', con=engine)
        return df
    except sqlalchemy.exc.InterfaceError:
        raise RuntimeError("""Error connecting to database. Make sure you are on the
                           tailnet and can see sheerwater-benchmarking-postgres.""")


def check_exists_postgres(table_name):
    """Check if table exists in postgres.

    Args:
        table_name: The table name to check
    """
    # Get the postgres write secret
    pgread_pass = postgres_read_password()

    try:
        engine = sqlalchemy.create_engine(
            f'postgresql://read:{pgread_pass}@sheerwater-benchmarking-postgres:5432/postgres')
        insp = sqlalchemy.inspect(engine)
        return insp.has_table(table_name)
    except sqlalchemy.exc.InterfaceError:
        raise RuntimeError("""Error connecting to database. Make sure you are on
                           the tailnet and can see sheerwater-benchmarking-postgres.""")


def write_to_postgres(pandas_df, table_name, overwrite=False):
    """Writes a pandas df as a table in the sheerwater postgres.

    Backends should eventually be flexibly specified, but for now
    we'll just hard code a connection to the running sheerwater database.

    Args:
        pandas_df: A pandas dataframe
        table_name: The table name to write to
        overwrite (bool): whether to overwrite an existing table
    """
    # Get the postgres write secret
    pgwrite_pass = postgres_write_password()

    try:
        engine = sqlalchemy.create_engine(
            f'postgresql://write:{pgwrite_pass}@sheerwater-benchmarking-postgres:5432/postgres')
        if overwrite:
            pandas_df.to_sql(table_name, engine, if_exists='replace')
        else:
            pandas_df.to_sql(table_name, engine)
    except sqlalchemy.exc.InterfaceError:
        raise RuntimeError("""Error connecting to database. Make sure you are on the tailnet
                           and can see sheerwater-benchmarking-postgres.""")


def write_to_terracotta(cache_key, ds):
    """Write geospatial array to terracotta.

    Args:
        cache_key(str): The unique key to store the data in terracotta
        ds (xr.Dataset): Dataset which holds raster
    """
    # Check to make sure this is geospatial data
    lats = ['lat', 'y', 'latitude']
    lons = ['lon', 'x', 'longitude']
    if len(ds.dims) != 2:
        raise RuntimeError("Can only store two dimensional geospatial data to terracotta")

    foundx = False
    foundy = False
    for y in lats:
        if y in ds.dims:
            ds = ds.rename({y: 'y'})
            foundy = True
    for x in lons:
        if x in ds.dims:
            ds = ds.rename({x: 'x'})
            foundx = True

    if not foundx or not foundy:
        raise RuntimeError("Can only store two dimensional geospatial data to terracotta")

    # Adjust coordinates
    if (ds['x'] > 180.0).any():
        lon_base_change(ds, lon_dim='x')
        ds = ds.sortby(['x'])

    # Adapt the CRS
    ds.rio.write_crs("epsg:4326", inplace=True)
    ds = ds.rio.reproject('EPSG:3857', resampling=Resampling.nearest, nodata=np.nan)
    ds.rio.write_crs("epsg:3857", inplace=True)

    # Write the raster
    with MemoryFile() as mem_dst:
        ds.rio.to_raster(mem_dst.name, driver="COG")

        storage_client = storage.Client()
        bucket = storage_client.bucket("sheerwater-datalake")
        blob = bucket.blob(f'rasters/{cache_key}.tif')
        blob.upload_from_file(mem_dst)

        # Register with terracotta
        tc.update_settings(SQL_USER="write", SQL_PASSWORD=postgres_write_password())
        driver = tc.get_driver("postgresql://sheerwater-benchmarking-postgres:5432/terracotta")

        try:
            driver.get_keys()
        except sqlalchemy.exc.DatabaseError:
            # Create a metastore
            print("Creating new terracotta metastore")
            driver.create(['key'])

        # Insert the parameters.
        with driver.connect():
            driver.insert({'key': cache_key.replace('/', '_')}, mem_dst,
                          override_path=f'/mnt/sheerwater-datalake/{cache_key}.tif')

        print(f"Inserted {cache_key.replace('/', '_')} into the terracotta database.")


def cache_exists(backend, cache_path):
    """Check if a cache exists generically."""
    if backend == 'zarr' or backend == 'delta':
        # Check to see if the cache exists for this key
        fs = gcsfs.GCSFileSystem(project='sheerwater', token='google_default')
        return fs.exists(cache_path)
    elif backend == 'postgres':
        return check_exists_postgres(cache_path)


<<<<<<< HEAD
def cacheable(data_type, cache_args, timeseries=None, chunking=None, chunk_modifiers=None,
=======
def cacheable(data_type, cache_args, timeseries=None, chunking=None, chunk_by_arg=None,
>>>>>>> d0392471
              auto_rechunk=False, cache=True, cache_disable_if=None, backend=None):
    """Decorator for caching function results.

    Args:
        data_type(str): The type of data being cached. Currently only 'array' is supported.
        cache_args(list): The arguments to use as the cache key.
        timeseries(str, list): The name of the time series dimension in the cached array. If not a
            time series, set to None (default). If a list, will use the first matching coordinate in the list.
        chunking(dict): Specifies chunking if that coordinate exists. If coordinate does not exist
            the chunking specified will be dropped.
<<<<<<< HEAD
        chunk_modifiers(dict): Specifies chunking modifiers based on the passed cached arguments,
            e.g. grid resolution.  For example:
            chunk_modifiers={
=======
        chunk_by_arg(dict): Specifies chunking modifiers based on the passed cached arguments,
            e.g. grid resolution.  For example:
            chunk_by_arg={
>>>>>>> d0392471
                'grid': {
                    'global0_25': {"lat": 721, "lon": 1440, 'time': 30}
                    'global1_5': {"lat": 121, "lon": 240, 'time': 1000}
                }
            }
            will modify the chunking dict values for lat, lon, and time, depending
            on the value of the 'grid' argument. If multiple cache arguments specify
            modifiers for the same chunking dimension, the last one specified will prevail.
        auto_rechunk(bool): If True will aggressively rechunk a cache on load.
        cache(bool): Whether to cache the result.
        validate_cache_timeseries(bool): Whether to validate the cache timeseries against the
            requested timeseries. If False, will not validate the cache timeseries.
        force_overwrite(bool): Whether to overwrite the cache if it
            already exists (if False, will prompt the user before overwriting).
        retry_null_cache(bool): If True, ignore and delete the null caches and attempts to recompute
            result for null values. If False (default), will return None for null caches.
        cache_disable_if(dict, list): If the cache arguments match the dict or list of dicts
            then the cache will be disabled. This is useful for disabling caching based on
            certain arguments. Defaults to None.
        backend(str): The name of the backend to use for cache storage. None for
            default, zarr, delta, postgres, terracotta.
    """
    # Valid configuration kwargs for the cacheable decorator
    cache_kwargs = {
        "filepath_only": False,
        "recompute": False,
        "cache": None,
        "validate_cache_timeseries": True,
        "force_overwrite": False,
        "retry_null_cache": False,
        "backend": None,
    }

    def create_cacheable(func):
        @wraps(func)
        def wrapper(*args, **kwargs):
            # Proper variable scope for the decorator args
<<<<<<< HEAD
            nonlocal data_type, cache_args, timeseries, chunking, chunk_modifiers, \
=======
            nonlocal data_type, cache_args, timeseries, chunking, chunk_by_arg, \
>>>>>>> d0392471
                auto_rechunk, cache, cache_disable_if, backend

            # Calculate the appropriate cache key
            filepath_only, recompute, passed_cache, validate_cache_timeseries, \
                force_overwrite, retry_null_cache, backend = get_cache_args(
                    kwargs, cache_kwargs)

            if passed_cache is not None:
                cache = passed_cache

            params = signature(func).parameters

            # Validate time series params
            start_time = None
            end_time = None
            if timeseries is not None:
                # Convert to a list if not
                tl = timeseries if isinstance(timeseries, list) else [timeseries]

                if 'start_time' in cache_args or 'end_time' in cache_args:
                    raise ValueError(
                        "Time series functions must not place their time arguments in cacheable_args!")

                if 'start_time' not in params or 'end_time' not in params:
                    raise ValueError(
                        "Time series functions must have the parameters 'start_time' and 'end_time'")
                else:
                    keys = [item for item in params]
                    start_time = args[keys.index('start_time')]
                    end_time = args[keys.index('end_time')]

            # Handle keying based on cache arguments
            cache_arg_values = {}

            for a in cache_args:
                # If it's in kwargs, great
                if a in kwargs:
                    cache_arg_values[a] = kwargs[a]
                    continue

                # If it's not in kwargs it must either be (1) in args or (2) passed as default
                found = False
                for i, p in enumerate(params):
                    if (a == p and len(args) > i and
                            (params[p].kind == Parameter.VAR_POSITIONAL or
                             params[p].kind == Parameter.POSITIONAL_OR_KEYWORD)):
                        cache_arg_values[a] = args[i]
                        found = True
                        break
                    elif a == p and params[p].default != Parameter.empty:
                        cache_arg_values[a] = params[p].default
                        found = True
                        break

                if not found:
                    raise RuntimeError(f"Specified cacheable argument {a} "
                                       "not discovered as passed argument or default argument.")

            # Now that we have all the cacheable args values we can calculate whether
            # the cache should be disable from them
            if isinstance(cache_disable_if, dict) or isinstance(cache_disable_if, list):

                if isinstance(cache_disable_if, dict):
                    cache_disable_if = [cache_disable_if]

                for d in cache_disable_if:
                    if not isinstance(d, dict):
                        raise ValueError("cache_disable_if only accepts a dict or list of dicts.")

                    # Get the common keys
                    common_keys = set(cache_arg_values).intersection(d)

                    # Remove any args not passed
                    comp_arg_values = {key: cache_arg_values[key] for key in common_keys}
                    d = {key: d[key] for key in common_keys}

                    # If they match then disable caching
                    if comp_arg_values == d:
                        print(f"Caching disabled for arg values {d}")
                        cache = False
                        break
            elif cache_disable_if is not None:
                raise ValueError("cache_disable_if only accepts a dict or list of dicts.")

            imkeys = list(cache_arg_values.keys())
            imkeys.sort()
            sorted_values = [cache_arg_values[i] for i in imkeys]
            flat_values = []
            for val in sorted_values:
                if isinstance(val, list):
                    sub_vals = [str(v) for v in val]
                    sub_vals.sort()
                    flat_values += sub_vals
                elif isinstance(val, dict):
                    sub_vals = [f"{k}-{v}" for k, v in val.items()]
                    sub_vals.sort()
                    flat_values += sub_vals
                else:
                    flat_values.append(str(val))

            cache_key = func.__name__ + '/' + '_'.join(flat_values)
            if data_type == 'array':
                backend = "zarr" if backend is None else backend
                cache_path = "gs://sheerwater-datalake/caches/" + cache_key + '.zarr'
                null_path = "gs://sheerwater-datalake/caches/" + cache_key + '.null'
                supports_filepath = True
            elif data_type == 'tabular':
                # Set the default
                backend = "delta" if backend is None else backend

                if backend == 'delta':
                    cache_path = "gs://sheerwater-datalake/caches/" + cache_key + '.delta'
                    null_path = "gs://sheerwater-datalake/caches/" + cache_key + '.null'
                    supports_filepath = True
                elif backend == 'postgres':
                    cache_key = cache_key.replace('/', '_')
                    cache_path = cache_key
                    null_path = "gs://sheerwater-datalake/caches/" + cache_key + '.null'
                    supports_filepath = False
            else:
                raise ValueError("Caching currently only supports the 'array' and 'tabular' datatypes")

            if filepath_only and not supports_filepath:
                raise ValueError(f"{backend} backend does not support filepath_only flag")

            ds = None
            compute_result = True
            fs = gcsfs.GCSFileSystem(project='sheerwater', token='google_default')

            # Delete the null cache if retry null cache is passed
            if fs.exists(null_path) and retry_null_cache:
                print(f"Removing and retrying null cache {null_path}.")
                fs.rm(null_path, recursive=True)

            if not recompute and cache:
                if cache_exists(backend, cache_path):
                    # Read the cache
                    print(f"Found cache for {cache_path}")
                    if data_type == 'array':
                        cache_map = fs.get_mapper(cache_path)

                        if filepath_only:
                            return cache_map
                        else:
                            print(f"Opening cache {cache_path}")
                            # We must auto open chunks. This tries to use the underlying zarr chunking if possible.
                            # Setting chunks=True triggers what I think is an xarray/zarr engine bug where
                            # every chunk is only 4B!
                            ds = xr.open_dataset(cache_map, engine='zarr', chunks={})

                            # If rechunk is passed then check to see if the rechunk array
                            # matches chunking. If not then rechunk
                            if auto_rechunk:
                                if not isinstance(chunking, dict):
                                    raise ValueError(
                                        "If auto_rechunk is True, a chunking dict must be supplied.")

                                # Compare the dict to the rechunk dict
                                if not chunking_compare(ds, chunking):
                                    print(
                                        "Rechunk was passed and cached chunks do not match rechunk request. "
                                        "Performing rechunking.")

                                    # write to a temp cache map
                                    # writing to temp cache is necessary because if you overwrite
                                    # the original cache map it will write it before reading the
                                    # data leading to corruption.
                                    temp_cache_path = 'gs://sheerwater-datalake/caches/temp/' + cache_key + '.temp'
                                    temp_cache_map = fs.get_mapper(temp_cache_path)

                                    # ds = drop_encoded_chunks(ds)

                                    ds.chunk(chunks=chunking).to_zarr(store=temp_cache_map, mode='w')

                                    # move to a permanent cache map
                                    if fs.exists(cache_path):
                                        print(f"Deleting {cache_path} to replace.")
                                        fs.rm(cache_path, recursive=True)
                                        print(f"Confirm deleted {cache_path} to replace.")

                                    fs.mv(temp_cache_path, cache_path, recursive=True)

                                    # Reopen the dataset
                                    ds = xr.open_dataset(cache_map, engine='zarr', chunks={})
                                else:
                                    # Requested chunks already match rechunk.
                                    pass

                            if validate_cache_timeseries and timeseries is not None:
                                # Check to see if the dataset extends roughly the full time series set
                                match_time = [t for t in tl if t in ds.dims]
                                if len(match_time) == 0:
                                    raise RuntimeError("Timeseries array functions must return "
                                                       "a time dimension for slicing. "
                                                       "This could be an invalid cache. "
                                                       "Try running with recompute=True to reset the cache.")
                                else:
                                    time_col = match_time[0]

                                    # Assign start and end times if None are passed
                                    st = dateparser.parse(start_time) if start_time is not None \
                                        else pd.Timestamp(ds[time_col].min().values)
                                    et = dateparser.parse(end_time) if end_time is not None \
                                        else pd.Timestamp(ds[time_col].max().values)

                                    # Check if within 1 year at least
                                    if (pd.Timestamp(ds[time_col].min().values) <
                                        st + datetime.timedelta(days=365) and
                                            pd.Timestamp(ds[time_col].max().values) >
                                            et - datetime.timedelta(days=365)):
                                        compute_result = False
                                    else:
                                        print("WARNING: The cached array does not have data within "
                                              "1 year of your start or end time. Automatically recomputing. "
                                              "If you do not want to recompute the result set "
                                              "`validate_cache_timeseries=False`")
                            else:
                                compute_result = False
                    elif data_type == 'tabular':
                        if backend == 'delta':
                            if filepath_only:
                                cache_map = fs.get_mapper(cache_path)

                                return cache_map
                            else:
                                print(f"Opening cache {cache_path}")
                                ds = read_from_delta(cache_path)

                                if validate_cache_timeseries and timeseries is not None:
                                    raise NotImplementedError("""Timeseries validation is not currently implemented
                                                              for tabular datasets.""")
                                else:
                                    compute_result = False
                        elif backend == 'postgres':
                            ds = read_from_postgres(cache_key)
                            if validate_cache_timeseries and timeseries is not None:
                                raise NotImplementedError("""Timeseries validation is not currently implemented
                                                          for tabular datasets""")
                            else:
                                compute_result = False
                        else:
                            raise ValueError("""Only delta, and postgres backends are
                                             supported for tabular data.""")
                    else:
                        print("Auto caching currently only supports array and tabular types.")
                elif fs.exists(null_path) and not recompute and cache and not retry_null_cache:
                    print(f"Found null cache for {null_path}. Skipping computation.")
                    return None

            if compute_result:
                if recompute:
                    print(f"Recompute for {cache_key} requested. Not checking for cached result.")
                elif not cache:
                    # The function isn't cacheable, recomputing
                    pass
                else:
                    print(f"Cache doesn't exist for {cache_key}. Running function")

                if timeseries is not None and (start_time is None or end_time is None):
                    raise ValueError('Need to pass start and end time arguments when recomputing function.')

                ##### IF NOT EXISTS ######
                ds = func(*args, **kwargs)
                ##########################

                # Store the result
                if cache:
                    if ds is None:
                        print(f"Autocaching null result for {null_path}.")
                        with fs.open(null_path, 'wb') as f:
                            f.write(b'')
                            return None

                    if data_type == 'array':
                        write = False
                        if fs.exists(cache_path) and not force_overwrite:
                            inp = input(f'A cache already exists at {
                                        cache_path}. Are you sure you want to overwrite it? (y/n)')
                            if inp == 'y' or inp == 'Y':
                                write = True
                        else:
                            write = True

                        if write:
                            print(f"Caching result for {cache_path}.")
                            if isinstance(ds, xr.Dataset):
                                cache_map = fs.get_mapper(cache_path)

                                if chunking:
                                    # If we aren't doing auto chunking delete the encoding chunks
                                    # ds = drop_encoded_chunks(ds)

<<<<<<< HEAD
                                    chunking = merge_chunking_modifiers(chunking, chunk_modifiers, cache_arg_values)
=======
                                    chunking = merge_chunk_by_arg(chunking, chunk_by_arg, cache_arg_values)
>>>>>>> d0392471
                                    chunking = prune_chunking_dimensions(ds, chunking)

                                    ds.chunk(chunks=chunking).to_zarr(store=cache_map, mode='w')

                                    # Reopen the dataset to truncate the computational path
                                    ds = xr.open_dataset(cache_map, engine='zarr', chunks={})
                                else:
                                    chunks = 'auto'
                                    ds.chunk(chunks=chunks).to_zarr(store=cache_map, mode='w')

                                    # Reopen the dataset to truncate the computational path
                                    ds = xr.open_dataset(cache_map, engine='zarr', chunks={})
                            else:
                                raise RuntimeError(
                                    f"Array datatypes must return xarray datasets or None instead of {type(ds)}")

                        # Either way if terracotta is specified as a backend try to write the result array to terracotta
                        if backend == 'terracotta':
                            print(f"Also caching {cache_key} to terracotta.")
                            write_to_terracotta(cache_key, ds)

                    elif data_type == 'tabular':
                        if not isinstance(ds, pd.DataFrame):
                            raise RuntimeError(f"""Tabular datatypes must return pandas dataframe
                                               or none instead of {type(ds)}""")

                        if backend == 'delta':
                            write = False
                            if fs.exists(cache_path) and not force_overwrite:
                                inp = input(f'A cache already exists at {
                                            cache_path}. Are you sure you want to overwrite it? (y/n)')
                                if inp == 'y' or inp == 'Y':
                                    write = True
                            else:
                                write = True

                            if write:
                                print(f"Caching result for {cache_path}.")
                                write_to_delta(cache_path, ds)

                        elif backend == 'postgres':
                            print(f"Caching result for {cache_key} in postgres.")

                            write = False
                            if check_exists_postgres(cache_key) and not force_overwrite:
                                inp = input(f'A cache already exists at {
                                            cache_path}. Are you sure you want to overwrite it? (y/n)')
                                if inp == 'y' or inp == 'Y':
                                    write = True
                            else:
                                write = True

                            if write:
                                print(f"Caching result for {cache_path}.")
                                write_to_postgres(ds, cache_key, overwrite=True)
                        else:
                            raise ValueError("Only delta and postgres backends are implemented for tabular data")

            if filepath_only:
                cache_map = fs.get_mapper(cache_path)
                return cache_map
            else:
                # Do the time series filtering
                if timeseries is not None:
                    match_time = [t for t in tl if t in ds.dims]
                    if len(match_time) == 0:
                        raise RuntimeError(
                            "Timeseries array must return a 'time' dimension for slicing.")

                    time_col = match_time[0]

                    # Assign start and end times if None are passed
                    if start_time is None:
                        start_time = ds[time_col].min().values
                    if end_time is None:
                        end_time = ds[time_col].max().values

                    ds = ds.sel({time_col: slice(start_time, end_time)})

                return ds

        return wrapper
    return create_cacheable<|MERGE_RESOLUTION|>--- conflicted
+++ resolved
@@ -35,30 +35,11 @@
     return cache_args
 
 
-<<<<<<< HEAD
-def merge_chunking_modifiers(chunking, chunk_modifiers, kwargs):
-=======
 def merge_chunk_by_arg(chunking, chunk_by_arg, kwargs):
->>>>>>> d0392471
     """Merge chunking and chunking modifiers into a single chunking dict.
 
     Args:
         chunking (dict): The chunking to merge.
-<<<<<<< HEAD
-        chunk_modifiers (dict): The chunking modifiers to merge.
-        kwargs (dict): The kwargs to check for chunking modifiers.
-    """
-    if chunk_modifiers is None:
-        return chunking
-
-    for k in chunk_modifiers:
-        if k not in kwargs:
-            raise ValueError(f"Chunking modifier {k} not found in kwargs.")
-
-        chunk_dict = chunk_modifiers[k][kwargs[k]]
-        for dim in chunk_dict:
-            chunking[dim] = chunk_dict[dim]
-=======
         chunk_by_arg (dict): The chunking modifiers to merge.
         kwargs (dict): The kwargs to check for chunking modifiers.
     """
@@ -73,7 +54,6 @@
             # If argument value in chunk_by_arg then merge the chunking
             chunk_dict = chunk_by_arg[k][kwargs[k]]
             chunking.update(chunk_dict)
->>>>>>> d0392471
 
     return chunking
 
@@ -276,11 +256,7 @@
         return check_exists_postgres(cache_path)
 
 
-<<<<<<< HEAD
-def cacheable(data_type, cache_args, timeseries=None, chunking=None, chunk_modifiers=None,
-=======
 def cacheable(data_type, cache_args, timeseries=None, chunking=None, chunk_by_arg=None,
->>>>>>> d0392471
               auto_rechunk=False, cache=True, cache_disable_if=None, backend=None):
     """Decorator for caching function results.
 
@@ -291,15 +267,9 @@
             time series, set to None (default). If a list, will use the first matching coordinate in the list.
         chunking(dict): Specifies chunking if that coordinate exists. If coordinate does not exist
             the chunking specified will be dropped.
-<<<<<<< HEAD
-        chunk_modifiers(dict): Specifies chunking modifiers based on the passed cached arguments,
-            e.g. grid resolution.  For example:
-            chunk_modifiers={
-=======
         chunk_by_arg(dict): Specifies chunking modifiers based on the passed cached arguments,
             e.g. grid resolution.  For example:
             chunk_by_arg={
->>>>>>> d0392471
                 'grid': {
                     'global0_25': {"lat": 721, "lon": 1440, 'time': 30}
                     'global1_5': {"lat": 121, "lon": 240, 'time': 1000}
@@ -337,11 +307,7 @@
         @wraps(func)
         def wrapper(*args, **kwargs):
             # Proper variable scope for the decorator args
-<<<<<<< HEAD
-            nonlocal data_type, cache_args, timeseries, chunking, chunk_modifiers, \
-=======
             nonlocal data_type, cache_args, timeseries, chunking, chunk_by_arg, \
->>>>>>> d0392471
                 auto_rechunk, cache, cache_disable_if, backend
 
             # Calculate the appropriate cache key
@@ -634,11 +600,7 @@
                                     # If we aren't doing auto chunking delete the encoding chunks
                                     # ds = drop_encoded_chunks(ds)
 
-<<<<<<< HEAD
-                                    chunking = merge_chunking_modifiers(chunking, chunk_modifiers, cache_arg_values)
-=======
                                     chunking = merge_chunk_by_arg(chunking, chunk_by_arg, cache_arg_values)
->>>>>>> d0392471
                                     chunking = prune_chunking_dimensions(ds, chunking)
 
                                     ds.chunk(chunks=chunking).to_zarr(store=cache_map, mode='w')
