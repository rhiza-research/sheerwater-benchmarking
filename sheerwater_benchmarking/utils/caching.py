--- conflicted
+++ resolved
@@ -57,20 +57,8 @@
     return ds
 
 
-<<<<<<< HEAD
-def cacheable(data_type, cache_args, timeseries=None, chunking=None, auto_rechunk=False):
-=======
-def cacheable(data_type, cache_args, timeseries=None, chunking=None, auto_rechunk=False, cache=True, cache_disable_if=None):
-    # Valid configuration kwargs for the cacheable decorator
-    cache_kwargs = {
-        "filepath_only": False,
-        "recompute": False,
-        "cache": True,
-        "validate_cache_timeseries": True,
-        "force_overwrite": False,
-        "retry_null_cache": False,
-    }
->>>>>>> a29f4c58
+def cacheable(data_type, cache_args, timeseries=None, chunking=None,
+              auto_rechunk=False, cache=True, cache_disable_if=None):
     """Decorator for caching function results.
 
     Args:
