"""Automated dataframe caching utilities."""
import datetime
import dateparser
from functools import wraps
from inspect import signature, Parameter
import logging
import hashlib

import gcsfs
from google.cloud import storage
from deltalake import DeltaTable, write_deltalake
from rasterio.io import MemoryFile
from rasterio.enums import Resampling
import terracotta as tc
import sqlalchemy
import pickle

import numpy as np
import pandas as pd
import xarray as xr

from sheerwater_benchmarking.utils.data_utils import lon_base_change
from sheerwater_benchmarking.utils.secrets import postgres_write_password, postgres_read_password

logger = logging.getLogger(__name__)


def get_cache_args(kwargs, cache_kwargs):
    """Extract the cache arguments from the kwargs and return them."""
    cache_args = []
    for k in cache_kwargs:
        if k in kwargs:
            cache_args.append(kwargs[k])
            del kwargs[k]
        else:
            cache_args.append(cache_kwargs[k])
    return cache_args


def merge_chunk_by_arg(chunking, chunk_by_arg, kwargs):
    """Merge chunking and chunking modifiers into a single chunking dict.

    Args:
        chunking (dict): The chunking to merge.
        chunk_by_arg (dict): The chunking modifiers to merge.
        kwargs (dict): The kwargs to check for chunking modifiers.
    """
    if chunk_by_arg is None:
        return chunking

    for k in chunk_by_arg:
        if k not in kwargs:
            raise ValueError(f"Chunking modifier {k} not found in kwargs.")

        if kwargs[k] in chunk_by_arg[k]:
            # If argument value in chunk_by_arg then merge the chunking
            chunk_dict = chunk_by_arg[k][kwargs[k]]
            chunking.update(chunk_dict)

    return chunking


def prune_chunking_dimensions(ds, chunking):
    """Prune the chunking dimensions to only those that exist in the dataset.

    Args:
        ds (xr.Dataset): The dataset to check for chunking dimensions.
        chunking (dict): The chunking dimensions to prune.
    """
    # Get the chunks for the dataset
    ds_chunks = {dim: ds.chunks[dim][0] for dim in ds.chunks}

    # Drop any dimensions that don't exist in the ds_chunks
    dims_to_drop = []
    for dim in chunking:
        if dim not in ds_chunks:
            dims_to_drop.append(dim)

    for dim in dims_to_drop:
        del chunking[dim]

    return chunking


def chunking_compare(ds, chunking):
    """Compare the chunking of a dataset to a specified chunking.

    Args:
        ds (xr.Dataset): The dataset to check the chunking of.
        chunking (dict): The chunking to compare to.
    """
    # Get the chunks for the dataset
    ds_chunks = {dim: ds.chunks[dim][0] for dim in ds.chunks}

    chunking = prune_chunking_dimensions(ds, chunking)

    return ds_chunks == chunking


def drop_encoded_chunks(ds):
    """Drop the encoded chunks from a dataset."""
    for var in ds.data_vars:
        if 'chunks' in ds[var].encoding:
            del ds[var].encoding['chunks']

    for coord in ds.coords:
        if 'chunks' in ds[coord].encoding:
            del ds[coord].encoding['chunks']

    return ds


def read_from_delta(cache_path):
    """Read from a deltatable into a pandas dataframe."""
    return DeltaTable(cache_path).to_pandas()


def write_to_delta(cache_path, df, overwrite=False):
    """Write a pandas dataframe to a delta table."""
    if overwrite:
        write_deltalake(cache_path, df, mode='overwrite', schema_mode='overwrite')
    else:
        write_deltalake(cache_path, df)


def postgres_table_name(table_name):
    """Return a qualified postgres table name."""
    return hashlib.md5(table_name.encode()).hexdigest()


def read_from_postgres(table_name):
    """Read a pandas df from a table in the sheerwater postgres.

    Backends should eventually be flexibly specified, but for now
    we'll just hard code a connection to the running sheerwater database.

    Args:
        table_name: The table name to read from
    """
    # Get the postgres write secret
    pgread_pass = postgres_read_password()

    table_name = postgres_table_name(table_name)

    try:
        engine = sqlalchemy.create_engine(
            f'postgresql://read:{pgread_pass}@sheerwater-benchmarking-postgres:5432/postgres')
        df = pd.read_sql_query(f'select * from "{table_name}"', con=engine)
        return df
    except sqlalchemy.exc.InterfaceError:
        raise RuntimeError("""Error connecting to database. Make sure you are on the
                           tailnet and can see sheerwater-benchmarking-postgres.""")


def check_exists_postgres(table_name):
    """Check if table exists in postgres.

    Args:
        table_name: The table name to check
    """
    # Get the postgres write secret
    pgread_pass = postgres_read_password()

    table_name = postgres_table_name(table_name)

    try:
        engine = sqlalchemy.create_engine(
            f'postgresql://read:{pgread_pass}@sheerwater-benchmarking-postgres:5432/postgres')
        insp = sqlalchemy.inspect(engine)
        return insp.has_table(table_name)
    except sqlalchemy.exc.InterfaceError:
        raise RuntimeError("""Error connecting to database. Make sure you are on
                           the tailnet and can see sheerwater-benchmarking-postgres.""")


def write_to_postgres(pandas_df, table_name, overwrite=False):
    """Writes a pandas df as a table in the sheerwater postgres.

    Backends should eventually be flexibly specified, but for now
    we'll just hard code a connection to the running sheerwater database.

    Args:
        pandas_df: A pandas dataframe
        table_name: The table name to write to
        overwrite (bool): whether to overwrite an existing table
    """
    # Get the postgres write secret
    pgwrite_pass = postgres_write_password()

    table_name = postgres_table_name(table_name)

    try:
        engine = sqlalchemy.create_engine(
            f'postgresql://write:{pgwrite_pass}@sheerwater-benchmarking-postgres:5432/postgres')
        if overwrite:
            pandas_df.to_sql(table_name, engine, if_exists='replace')
        else:
            pandas_df.to_sql(table_name, engine)
    except sqlalchemy.exc.InterfaceError:
        raise RuntimeError("""Error connecting to database. Make sure you are on the tailnet
                           and can see sheerwater-benchmarking-postgres.""")


def write_to_terracotta(cache_key, ds):
    """Write geospatial array to terracotta.

    Args:
        cache_key(str): The unique key to store the data in terracotta
        ds (xr.Dataset): Dataset which holds raster
        clip_extreme_quantile(float): The quantile to clip the data at
    """
    # Check to make sure this is geospatial data
    lats = ['lat', 'y', 'latitude']
    lons = ['lon', 'x', 'longitude']
    if len(ds.dims) != 2:
        if len(ds.dims) != 3 or 'time' not in ds.dims:
            raise RuntimeError("Can only store two dimensional geospatial data to terracotta")


    foundx = False
    foundy = False
    for y in lats:
        if y in ds.dims:
            ds = ds.rename({y: 'y'})
            foundy = True
    for x in lons:
        if x in ds.dims:
            ds = ds.rename({x: 'x'})
            foundx = True

    if not foundx or not foundy:
        raise RuntimeError("Can only store two or three dimensional (with time) geospatial data to terracotta")

    # Adjust coordinates
    if (ds['x'] > 180.0).any():
        lon_base_change(ds, lon_dim='x')
        ds = ds.sortby(['x'])

    # Adapt the CRS
    ds.rio.write_crs("epsg:4326", inplace=True)
    ds = ds.rio.reproject('EPSG:3857', resampling=Resampling.nearest, nodata=np.nan)
    ds.rio.write_crs("epsg:3857", inplace=True)

    def write_individual_raster(driver, bucket, ds, cache_key):
        # Write the raster
        with MemoryFile() as mem_dst:
            ds.rio.to_raster(mem_dst.name, driver="COG")

            blob = bucket.blob(f'rasters/{cache_key}.tif')
            blob.upload_from_file(mem_dst)

            driver.insert({'key': cache_key.replace('/', '_')}, mem_dst,
                            override_path=f'/mnt/sheerwater-datalake/{cache_key}.tif', skip_metadata=False)

            print(f"Inserted {cache_key.replace('/', '_')} into the terracotta database.")

    storage_client = storage.Client()
    bucket = storage_client.bucket("sheerwater-datalake")

    # Register with terracotta
    tc.update_settings(SQL_USER="write", SQL_PASSWORD=postgres_write_password())
    if not hasattr(write_to_terracotta, 'driver'):
        driver = tc.get_driver("postgresql://sheerwater-benchmarking-postgres:5432/terracotta")
        write_to_terracotta.driver = driver
    else:
        driver = write_to_terracotta.driver

    try:
        driver.get_keys()
    except sqlalchemy.exc.DatabaseError:
        # Create a metastore
        print("Creating new terracotta metastore")
        driver.create(['key'])

    # Insert the parameters.
    with driver.connect():
        if 'time' in ds.dims:
            for t in ds.time:
                # Select just this time and squeeze the dimension
                sub_ds = ds.sel(time=t)
                sub_ds = sub_ds.reset_coords('time', drop=True)

                # add the time to the cache_key
                sub_cache_key = cache_key + '_' + str(t.values)

                write_individual_raster(driver, bucket, sub_ds, sub_cache_key)
        else:
            write_individual_raster(driver, bucket, ds, cache_key)



def cache_exists(backend, cache_path):
    """Check if a cache exists generically."""
    if backend == 'zarr' or backend == 'delta' or backend == 'pickle' or backend == 'terracotta':
        # Check to see if the cache exists for this key
        fs = gcsfs.GCSFileSystem(project='sheerwater', token='google_default')
        return fs.exists(cache_path)
    elif backend == 'postgres':
        return check_exists_postgres(cache_path)


def cacheable(data_type, cache_args, timeseries=None, chunking=None, chunk_by_arg=None,
              auto_rechunk=False, cache=True, cache_disable_if=None,
              backend=None, storage_backend=None):
    """Decorator for caching function results.

    Args:
        data_type(str): The type of data being cached. Currently only 'array' is supported.
        cache_args(list): The arguments to use as the cache key.
        timeseries(str, list): The name of the time series dimension in the cached array. If not a
            time series, set to None (default). If a list, will use the first matching coordinate in the list.
        chunking(dict): Specifies chunking if that coordinate exists. If coordinate does not exist
            the chunking specified will be dropped.
        chunk_by_arg(dict): Specifies chunking modifiers based on the passed cached arguments,
            e.g. grid resolution.  For example:
            chunk_by_arg={
                'grid': {
                    'global0_25': {"lat": 721, "lon": 1440, 'time': 30}
                    'global1_5': {"lat": 121, "lon": 240, 'time': 1000}
                }
            }
            will modify the chunking dict values for lat, lon, and time, depending
            on the value of the 'grid' argument. If multiple cache arguments specify
            modifiers for the same chunking dimension, the last one specified will prevail.
        auto_rechunk(bool): If True will aggressively rechunk a cache on load.
        cache(bool): Whether to cache the result.
        validate_cache_timeseries(bool): Whether to validate the cache timeseries against the
            requested timeseries. If False, will not validate the cache timeseries.
        force_overwrite(bool): Whether to overwrite the cache if it
            already exists (if False, will prompt the user before overwriting).
        retry_null_cache(bool): If True, ignore and delete the null caches and attempts to recompute
            result for null values. If False (default), will return None for null caches.
        cache_disable_if(dict, list): If the cache arguments match the dict or list of dicts
            then the cache will be disabled. This is useful for disabling caching based on
            certain arguments. Defaults to None.
<<<<<<< HEAD
        backend(str): The name of the backend to use for cache loading. None for
            default, zarr, delta, postgres, terracotta.
        storage_backend(str): The name of the backend to use for storage. None for
=======
        backend(str): The name of the backend to use for cache recall/storage. None for
>>>>>>> 731e0d01
            default, zarr, delta, postgres, terracotta.
        storage_backend(str): The name of the backend to use for cache storag onlye. None
            to match backend. Useful for pulling from one backend and writing to another.
    """
    # Valid configuration kwargs for the cacheable decorator
    cache_kwargs = {
        "filepath_only": False,
        "recompute": False,
        "cache": None,
        "validate_cache_timeseries": True,
        "force_overwrite": False,
        "retry_null_cache": False,
        "backend": None,
        "storage_backend": None,
    }

    def create_cacheable(func):
        @wraps(func)
        def wrapper(*args, **kwargs):
            # Proper variable scope for the decorator args
            nonlocal data_type, cache_args, timeseries, chunking, chunk_by_arg, \
                auto_rechunk, cache, cache_disable_if, backend, storage_backend

            # Calculate the appropriate cache key
            filepath_only, recompute, passed_cache, validate_cache_timeseries, \
                force_overwrite, retry_null_cache, backend, storage_backend = get_cache_args(
                    kwargs, cache_kwargs)

            if passed_cache is not None:
                cache = passed_cache

            params = signature(func).parameters

            # Validate time series params
            start_time = None
            end_time = None
            if timeseries is not None:
                # Convert to a list if not
                tl = timeseries if isinstance(timeseries, list) else [timeseries]

                if 'start_time' in cache_args or 'end_time' in cache_args:
                    raise ValueError(
                        "Time series functions must not place their time arguments in cacheable_args!")

                if 'start_time' not in params or 'end_time' not in params:
                    raise ValueError(
                        "Time series functions must have the parameters 'start_time' and 'end_time'")
                else:
                    keys = [item for item in params]
                    start_time = args[keys.index('start_time')]
                    end_time = args[keys.index('end_time')]

            # Handle keying based on cache arguments
            cache_arg_values = {}

            for a in cache_args:
                # If it's in kwargs, great
                if a in kwargs:
                    cache_arg_values[a] = kwargs[a]
                    continue

                # If it's not in kwargs it must either be (1) in args or (2) passed as default
                found = False
                for i, p in enumerate(params):
                    if (a == p and len(args) > i and
                            (params[p].kind == Parameter.VAR_POSITIONAL or
                             params[p].kind == Parameter.POSITIONAL_OR_KEYWORD)):
                        cache_arg_values[a] = args[i]
                        found = True
                        break
                    elif a == p and params[p].default != Parameter.empty:
                        cache_arg_values[a] = params[p].default
                        found = True
                        break

                if not found:
                    raise RuntimeError(f"Specified cacheable argument {a} "
                                       "not discovered as passed argument or default argument.")

            # Now that we have all the cacheable args values we can calculate whether
            # the cache should be disable from them
            if isinstance(cache_disable_if, dict) or isinstance(cache_disable_if, list):

                if isinstance(cache_disable_if, dict):
                    cache_disable_if = [cache_disable_if]

                for d in cache_disable_if:
                    if not isinstance(d, dict):
                        raise ValueError("cache_disable_if only accepts a dict or list of dicts.")

                    # Get the common keys
                    common_keys = set(cache_arg_values).intersection(d)

                    # Remove any args not passed
                    comp_arg_values = {key: cache_arg_values[key] for key in common_keys}
                    d = {key: d[key] for key in common_keys}

                    # If they match then disable caching
                    if comp_arg_values == d:
                        print(f"Caching disabled for arg values {d}")
                        cache = False
                        break
            elif cache_disable_if is not None:
                raise ValueError("cache_disable_if only accepts a dict or list of dicts.")

            imkeys = list(cache_arg_values.keys())
            imkeys.sort()
            sorted_values = [cache_arg_values[i] for i in imkeys]
            flat_values = []
            for val in sorted_values:
                if isinstance(val, list):
                    sub_vals = [str(v) for v in val]
                    sub_vals.sort()
                    flat_values += sub_vals
                elif isinstance(val, dict):
                    sub_vals = [f"{k}-{v}" for k, v in val.items()]
                    sub_vals.sort()
                    flat_values += sub_vals
                else:
                    flat_values.append(str(val))

            cache_key = func.__name__ + '/' + '_'.join(flat_values)
            if data_type == 'array':
                backend = "zarr" if backend is None else backend
                if storage_backend is None:
                    storage_backend = backend

                cache_path = "gs://sheerwater-datalake/caches/" + cache_key + '.zarr'
                null_path = "gs://sheerwater-datalake/caches/" + cache_key + '.null'
                supports_filepath = True
            elif data_type == 'tabular':
                # Set the default
                backend = "delta" if backend is None else backend
                if storage_backend is None:
                    storage_backend = backend

                if backend == 'delta':
                    cache_path = "gs://sheerwater-datalake/caches/" + cache_key + '.delta'
                    null_path = "gs://sheerwater-datalake/caches/" + cache_key + '.null'
                    supports_filepath = True
                elif backend == 'postgres':
                    cache_path = cache_key
                    null_path = "gs://sheerwater-datalake/caches/" + cache_key + '.null'
                    supports_filepath = False
            elif data_type == 'basic':
                backend = "pickle" if backend is None else backend
                cache_path = "gs://sheerwater-datalake/caches/" + cache_key + '.pkl'
                null_path = "gs://sheerwater-datalake/caches/" + cache_key + '.null'
                supports_filepath = True
            else:
                raise ValueError("Caching currently only supports the 'array' and 'tabular' datatypes")

            if filepath_only and not supports_filepath:
                raise ValueError(f"{backend} backend does not support filepath_only flag")

            ds = None
            compute_result = True
            fs = gcsfs.GCSFileSystem(project='sheerwater', token='google_default')

            # Delete the null cache if retry null cache is passed
            if fs.exists(null_path) and retry_null_cache:
                print(f"Removing and retrying null cache {null_path}.")
                fs.rm(null_path, recursive=True)

            if not recompute and cache:
                if cache_exists(backend, cache_path):
                    # Read the cache
                    print(f"Found cache for {cache_path}")
                    if data_type == 'array':
                        cache_map = fs.get_mapper(cache_path)

                        if filepath_only:
                            return cache_map
                        else:
                            print(f"Opening cache {cache_path}")
                            # We must auto open chunks. This tries to use the underlying zarr chunking if possible.
                            # Setting chunks=True triggers what I think is an xarray/zarr engine bug where
                            # every chunk is only 4B!
                            ds = xr.open_dataset(cache_map, engine='zarr', chunks={})

                            # If rechunk is passed then check to see if the rechunk array
                            # matches chunking. If not then rechunk
                            if auto_rechunk:
                                if not isinstance(chunking, dict):
                                    raise ValueError(
                                        "If auto_rechunk is True, a chunking dict must be supplied.")

                                # Compare the dict to the rechunk dict
                                if not chunking_compare(ds, chunking):
                                    print(
                                        "Rechunk was passed and cached chunks do not match rechunk request. "
                                        "Performing rechunking.")

                                    # write to a temp cache map
                                    # writing to temp cache is necessary because if you overwrite
                                    # the original cache map it will write it before reading the
                                    # data leading to corruption.
                                    temp_cache_path = 'gs://sheerwater-datalake/caches/temp/' + cache_key + '.temp'
                                    temp_cache_map = fs.get_mapper(temp_cache_path)

                                    ds = drop_encoded_chunks(ds)

                                    ds.chunk(chunks=chunking).to_zarr(store=temp_cache_map, mode='w')

                                    # move to a permanent cache map
                                    if fs.exists(cache_path):
                                        print(f"Deleting {cache_path} to replace.")
                                        fs.rm(cache_path, recursive=True)
                                        print(f"Confirm deleted {cache_path} to replace.")

                                    fs.mv(temp_cache_path, cache_path, recursive=True)

                                    # Reopen the dataset
                                    ds = xr.open_dataset(cache_map, engine='zarr', chunks={})
                                else:
                                    # Requested chunks already match rechunk.
                                    pass

                            if validate_cache_timeseries and timeseries is not None:
                                # Check to see if the dataset extends roughly the full time series set
                                match_time = [t for t in tl if t in ds.dims]
                                if len(match_time) == 0:
                                    raise RuntimeError("Timeseries array functions must return "
                                                       "a time dimension for slicing. "
                                                       "This could be an invalid cache. "
                                                       "Try running with recompute=True to reset the cache.")
                                else:
                                    time_col = match_time[0]

                                    # Assign start and end times if None are passed
                                    st = dateparser.parse(start_time) if start_time is not None \
                                        else pd.Timestamp(ds[time_col].min().values)
                                    et = dateparser.parse(end_time) if end_time is not None \
                                        else pd.Timestamp(ds[time_col].max().values)

                                    # Check if within 1 year at least
                                    if (pd.Timestamp(ds[time_col].min().values) <
                                        st + datetime.timedelta(days=365) and
                                            pd.Timestamp(ds[time_col].max().values) >
                                            et - datetime.timedelta(days=365)):
                                        compute_result = False
                                    else:
                                        print("WARNING: The cached array does not have data within "
                                              "1 year of your start or end time. Automatically recomputing. "
                                              "If you do not want to recompute the result set "
                                              "`validate_cache_timeseries=False`")
                            else:
                                compute_result = False
                    elif data_type == 'tabular':
                        if backend == 'delta':
                            if filepath_only:
                                cache_map = fs.get_mapper(cache_path)

                                return cache_map
                            else:
                                print(f"Opening cache {cache_path}")
                                ds = read_from_delta(cache_path)

                                if validate_cache_timeseries and timeseries is not None:
                                    raise NotImplementedError("""Timeseries validation is not currently implemented
                                                              for tabular datasets.""")
                                else:
                                    compute_result = False
                        elif backend == 'postgres':
                            ds = read_from_postgres(cache_key)
                            if validate_cache_timeseries and timeseries is not None:
                                raise NotImplementedError("""Timeseries validation is not currently implemented
                                                          for tabular datasets""")
                            else:
                                compute_result = False
                        else:
                            raise ValueError("""Only delta, and postgres backends are
                                             supported for tabular data.""")
                    elif data_type == 'basic':
                        if backend == 'pickle':
                            if filepath_only:
                                cache_map = fs.get_mapper(cache_path)

                                return cache_map
                            else:
                                print(f"Opening cache {cache_path}")
                                with fs.open(cache_path) as f:
                                    ds = pickle.load(f)

                                if validate_cache_timeseries and timeseries is not None:
                                    raise NotImplementedError("""Timeseries validation is not currently implemented
                                                              for basic datasets.""")
                                else:
                                    compute_result = False
                        else:
                            raise ValueError("Only pickle backend supported for basic types.")
                    else:
                        print("Auto caching currently only supports array, tabular, and basic types.")
                elif fs.exists(null_path) and not recompute and cache and not retry_null_cache:
                    print(f"Found null cache for {null_path}. Skipping computation.")
                    return None

            if compute_result or backend != storage_backend:
                if compute_result:
                    if recompute:
                        print(f"Recompute for {cache_key} requested. Not checking for cached result.")
                    elif not cache:
                        # The function isn't cacheable, recomputing
                        pass
                    else:
                        print(f"Cache doesn't exist for {cache_key}. Running function")

                    if timeseries is not None and (start_time is None or end_time is None):
                        raise ValueError('Need to pass start and end time arguments when recomputing function.')

                    ##### IF NOT EXISTS ######
                    ds = func(*args, **kwargs)
                    ##########################

                # Store the result
                if cache:
                    if ds is None:
                        print(f"Autocaching null result for {null_path}.")
                        with fs.open(null_path, 'wb') as f:
                            f.write(b'')
                            return None

                    if data_type == 'array':
                        if storage_backend == 'zarr':
                            write = False
                            if fs.exists(cache_path) and not force_overwrite:
                                inp = input(f'A cache already exists at {
                                            cache_path}. Are you sure you want to overwrite it? (y/n)')
                                if inp == 'y' or inp == 'Y':
                                    write = True
                            else:
                                write = True

                            if write:

                                print(f"Caching result for {cache_path}.")
                                if isinstance(ds, xr.Dataset):
                                    cache_map = fs.get_mapper(cache_path)

                                    if chunking:
                                        # If we aren't doing auto chunking delete the encoding chunks
                                        ds = drop_encoded_chunks(ds)

                                        chunking = merge_chunk_by_arg(chunking, chunk_by_arg, cache_arg_values)
                                        chunking = prune_chunking_dimensions(ds, chunking)

                                        ds.chunk(chunks=chunking).to_zarr(store=cache_map, mode='w')

                                        # Reopen the dataset to truncate the computational path
                                        ds = xr.open_dataset(cache_map, engine='zarr', chunks={})
                                    else:
                                        chunks = 'auto'
                                        ds.chunk(chunks=chunks).to_zarr(store=cache_map, mode='w')

                                        # Reopen the dataset to truncate the computational path
                                        ds = xr.open_dataset(cache_map, engine='zarr', chunks={})
                                else:
                                    raise RuntimeError(
                                        f"Array datatypes must return xarray datasets or None instead of {type(ds)}")

                        # Either way if terracotta is specified as a backend try to write the result array to terracotta
                        elif storage_backend == 'terracotta':
                            print(f"Also caching {cache_key} to terracotta.")
                            write_to_terracotta(cache_key, ds)

                    elif data_type == 'tabular':
                        if not isinstance(ds, pd.DataFrame):
                            raise RuntimeError(f"""Tabular datatypes must return pandas dataframe
                                               or none instead of {type(ds)}""")

                        if storage_backend == 'delta':
                            write = False
                            if fs.exists(cache_path) and not force_overwrite:
                                inp = input(f'A cache already exists at {
                                            cache_path}. Are you sure you want to overwrite it? (y/n)')
                                if inp == 'y' or inp == 'Y':
                                    write = True
                            else:
                                write = True

                            if write:
                                print(f"Caching result for {cache_path}.")
                                write_to_delta(cache_path, ds, overwrite=True)

                        elif storage_backend == 'postgres':
                            print(f"Caching result for {cache_key} in postgres.")

                            write = False
                            if check_exists_postgres(cache_key) and not force_overwrite:
                                inp = input(f'A cache already exists at {
                                            cache_path}. Are you sure you want to overwrite it? (y/n)')
                                if inp == 'y' or inp == 'Y':
                                    write = True
                            else:
                                write = True

                            if write:
                                print(f"Caching result for {cache_path}.")
                                write_to_postgres(ds, cache_key, overwrite=True)
                        else:
                            raise ValueError("Only delta and postgres backends are implemented for tabular data")
                    elif data_type == 'basic':
                        if backend == 'pickle':
                            write = False
                            if fs.exists(cache_path) and not force_overwrite:
                                inp = input(f'A cache already exists at {
                                            cache_path}. Are you sure you want to overwrite it? (y/n)')
                                if inp == 'y' or inp == 'Y':
                                    write = True
                            else:
                                write = True

                            if write:
                                print(f"Caching result for {cache_path}.")
                                with fs.open(cache_path, 'wb') as f:
                                    pickle.dump(ds, f)
                        else:
                            raise ValueError("Only pickle backend is implemented for basic data data")

            if filepath_only:
                cache_map = fs.get_mapper(cache_path)
                return cache_map
            else:
                # Do the time series filtering
                if timeseries is not None:
                    match_time = [t for t in tl if t in ds.dims]
                    if len(match_time) == 0:
                        raise RuntimeError(
                            "Timeseries array must return a 'time' dimension for slicing.")

                    time_col = match_time[0]

                    # Assign start and end times if None are passed
                    if start_time is None:
                        start_time = ds[time_col].min().values
                    if end_time is None:
                        end_time = ds[time_col].max().values

                    ds = ds.sel({time_col: slice(start_time, end_time)})

                return ds

        return wrapper
    return create_cacheable<|MERGE_RESOLUTION|>--- conflicted
+++ resolved
@@ -216,7 +216,6 @@
         if len(ds.dims) != 3 or 'time' not in ds.dims:
             raise RuntimeError("Can only store two dimensional geospatial data to terracotta")
 
-
     foundx = False
     foundy = False
     for y in lats:
@@ -250,7 +249,7 @@
             blob.upload_from_file(mem_dst)
 
             driver.insert({'key': cache_key.replace('/', '_')}, mem_dst,
-                            override_path=f'/mnt/sheerwater-datalake/{cache_key}.tif', skip_metadata=False)
+                          override_path=f'/mnt/sheerwater-datalake/{cache_key}.tif', skip_metadata=False)
 
             print(f"Inserted {cache_key.replace('/', '_')} into the terracotta database.")
 
@@ -286,7 +285,6 @@
                 write_individual_raster(driver, bucket, sub_ds, sub_cache_key)
         else:
             write_individual_raster(driver, bucket, ds, cache_key)
-
 
 
 def cache_exists(backend, cache_path):
@@ -333,15 +331,9 @@
         cache_disable_if(dict, list): If the cache arguments match the dict or list of dicts
             then the cache will be disabled. This is useful for disabling caching based on
             certain arguments. Defaults to None.
-<<<<<<< HEAD
-        backend(str): The name of the backend to use for cache loading. None for
+        backend(str): The name of the backend to use for cache recall/storage. None for
             default, zarr, delta, postgres, terracotta.
-        storage_backend(str): The name of the backend to use for storage. None for
-=======
-        backend(str): The name of the backend to use for cache recall/storage. None for
->>>>>>> 731e0d01
-            default, zarr, delta, postgres, terracotta.
-        storage_backend(str): The name of the backend to use for cache storag onlye. None
+        storage_backend(str): The name of the backend to use for cache storage only. None
             to match backend. Useful for pulling from one backend and writing to another.
     """
     # Valid configuration kwargs for the cacheable decorator
