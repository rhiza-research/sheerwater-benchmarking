--- conflicted
+++ resolved
@@ -27,25 +27,14 @@
             if 'remote_config' in kwargs:
                 # setup coiled cluster with remote config
                 logger.info("Attaching to coiled cluster with custom configuration")
-<<<<<<< HEAD
-                cluster = coiled.Cluster(**kwargs['remote_config'])
+                coiled_default_options.update(kwargs['remote_config'])
+                cluster = coiled.Cluster(**coiled_default_options)
                 cluster.get_client()
             else:
                 # Just setup a coiled cluster
                 logger.info("Attaching to coiled cluster with default configuration")
-                cluster = coiled.Cluster(name='sheerwater-shared',
-                                         n_workers=4, idle_timeout="45 minutes")
+                cluster = coiled.Cluster(**coiled_default_options)
                 cluster.get_client()
-=======
-                coiled_default_options.update(kwargs['remote_config'])
-                cluster = coiled.Cluster(**coiled_default_options)
-                client = cluster.get_client()
-            else:
-                # Just setup a coiled cluster
-                logger.info("Attaching to coiled cluster with default configuration")
-                cluster = coiled.Cluster(**coiled_default_options)
-                client = cluster.get_client()
->>>>>>> a29f4c58
         else:
             # Setup a local cluster
             try:
