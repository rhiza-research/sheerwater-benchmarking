--- conflicted
+++ resolved
@@ -92,13 +92,8 @@
     # send Application Default Credentials
     try:
         send_application_default_credentials(cluster)
-<<<<<<< HEAD
-    except Exception:
-        print("Failed to send credentials")
-=======
     except Exception as e:
         print("Failed to send credentials", e)
->>>>>>> 744ab460
 
     cluster.get_client()
 
