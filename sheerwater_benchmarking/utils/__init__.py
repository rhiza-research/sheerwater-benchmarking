"""Utility functions for benchmarking."""
from .caching import cacheable
from .remote import dask_remote, start_remote
from .secrets import cdsapi_secret, ecmwf_secret, salient_secret, salient_auth
from .data_utils import (apply_mask, roll_and_agg, regrid, clip_region,
                         lon_base_change, get_globe_slice, get_anomalies, is_valid)
from .general_utils import (load_netcdf, write_zarr, load_zarr, load_object)

<<<<<<< HEAD
from .space_utils import (get_grid, get_grid_ds, is_wrapped,
                          base360_to_base180, base180_to_base360, check_bases, get_region)
=======
from .space_utils import (get_grid, get_grid_ds, is_wrapped, get_region,
                          base360_to_base180, base180_to_base360, check_bases)
>>>>>>> daa49c94

from .time_utils import (is_valid_forecast_date, generate_dates_in_between, get_dates,
                         pad_with_leapdays, add_dayofyear)

from .weather_utils import get_variable


# Use __all__ to define what is part of the public API.
__all__ = [
    "cacheable",
    "dask_remote",
    "cdsapi_secret",
    "ecmwf_secret",
    "salient_secret",
    "salient_auth",
    "apply_mask",
    "roll_and_agg",
    "regrid",
    "load_netcdf",
    "write_zarr",
    "load_zarr",
    "load_object",
    "is_valid_forecast_date",
    "generate_dates_in_between",
    "get_dates",
    "get_variable",
    "get_grid",
    "get_grid_ds",
    "clip_region",
    "is_wrapped",
    "get_region",
    "base360_to_base180",
    "base180_to_base360",
    "lon_base_change",
    "get_globe_slice",
    "check_bases",
    "get_anomalies",
    "is_valid",
    "pad_with_leapdays",
    "add_dayofyear",
    "start_remote",
    "get_region"
]<|MERGE_RESOLUTION|>--- conflicted
+++ resolved
@@ -6,13 +6,8 @@
                          lon_base_change, get_globe_slice, get_anomalies, is_valid)
 from .general_utils import (load_netcdf, write_zarr, load_zarr, load_object)
 
-<<<<<<< HEAD
-from .space_utils import (get_grid, get_grid_ds, is_wrapped,
-                          base360_to_base180, base180_to_base360, check_bases, get_region)
-=======
 from .space_utils import (get_grid, get_grid_ds, is_wrapped, get_region,
                           base360_to_base180, base180_to_base360, check_bases)
->>>>>>> daa49c94
 
 from .time_utils import (is_valid_forecast_date, generate_dates_in_between, get_dates,
                          pad_with_leapdays, add_dayofyear)
