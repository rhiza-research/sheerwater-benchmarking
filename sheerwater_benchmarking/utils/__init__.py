"""Utility functions for benchmarking."""
from .caching import cacheable
from .remote import dask_remote, start_remote
from .secrets import cdsapi_secret, ecmwf_secret, salient_secret, salient_auth, tahmo_secret, gap_secret
from .data_utils import (apply_mask, roll_and_agg, regrid, clip_region,
                         lon_base_change, get_globe_slice, get_anomalies, is_valid)
from .general_utils import (load_netcdf, write_zarr, load_zarr, load_object, plot_ds)

from .space_utils import (get_grid, get_grid_ds, is_wrapped, get_region,
                          base360_to_base180, base180_to_base360, check_bases)

from .time_utils import (is_valid_forecast_date, generate_dates_in_between, get_dates,
                         pad_with_leapdays, add_dayofyear, forecast_date_to_target_date,
                         target_date_to_forecast_date, shift_forecast_date_to_target_date,
<<<<<<< HEAD
                         groupby_time, lead_to_agg_days, assign_grouping_coordinates,
                         convert_group_to_time)
=======
                         lead_to_agg_days, lead_or_agg)
>>>>>>> f703779c

from .weather_utils import get_variable


# Use __all__ to define what is part of the public API.
__all__ = [
    "cacheable",
    "dask_remote",
    "cdsapi_secret",
    "ecmwf_secret",
    "salient_secret",
    "tahmo_secret",
    "gap_secret",
    "salient_auth",
    "apply_mask",
    "roll_and_agg",
    "regrid",
    "load_netcdf",
    "write_zarr",
    "load_zarr",
    "load_object",
    "is_valid_forecast_date",
    "generate_dates_in_between",
    "get_dates",
    "get_variable",
    "get_grid",
    "get_grid_ds",
    "clip_region",
    "is_wrapped",
    "get_region",
    "base360_to_base180",
    "base180_to_base360",
    "lon_base_change",
    "get_globe_slice",
    "check_bases",
    "get_anomalies",
    "is_valid",
    "pad_with_leapdays",
    "add_dayofyear",
    "forecast_date_to_target_date",
    "target_date_to_forecast_date",
<<<<<<< HEAD
    "groupby_time",
=======
    "shift_forecast_date_to_target_date",
    "lead_to_agg_days",
    "lead_or_agg",
>>>>>>> f703779c
    "start_remote",
    "plot_ds",
    "assign_grouping_coordinates",
    "convert_group_to_time",
    "shift_forecast_date_to_target_date",
    "lead_to_agg_days",
]<|MERGE_RESOLUTION|>--- conflicted
+++ resolved
@@ -12,12 +12,8 @@
 from .time_utils import (is_valid_forecast_date, generate_dates_in_between, get_dates,
                          pad_with_leapdays, add_dayofyear, forecast_date_to_target_date,
                          target_date_to_forecast_date, shift_forecast_date_to_target_date,
-<<<<<<< HEAD
-                         groupby_time, lead_to_agg_days, assign_grouping_coordinates,
+                         groupby_time, lead_to_agg_days, lead_or_agg, assign_grouping_coordinates,
                          convert_group_to_time)
-=======
-                         lead_to_agg_days, lead_or_agg)
->>>>>>> f703779c
 
 from .weather_utils import get_variable
 
@@ -59,13 +55,13 @@
     "add_dayofyear",
     "forecast_date_to_target_date",
     "target_date_to_forecast_date",
-<<<<<<< HEAD
+    << << << < HEAD
     "groupby_time",
-=======
+    == == == =
     "shift_forecast_date_to_target_date",
     "lead_to_agg_days",
     "lead_or_agg",
->>>>>>> f703779c
+    >>>>>> > main
     "start_remote",
     "plot_ds",
     "assign_grouping_coordinates",
